--- conflicted
+++ resolved
@@ -14,15 +14,9 @@
     size_t size = 512;
     size_t count = 0;
     FILE *fp = fopen(filename, "r");
-<<<<<<< HEAD
-    int* d = (int*)calloc(size, sizeof(int));
-    int n;
-    int one = fscanf(fp, "%d", &n);
-=======
     int* d = (int*)xcalloc(size, sizeof(int));
     int n, one;
     one = fscanf(fp, "%d", &n);
->>>>>>> 3708b2e4
     while(one == 1){
         ++count;
         if(count > size){
@@ -61,14 +55,6 @@
 
 float_pair get_rnn_token_data(int *tokens, size_t *offsets, int characters, size_t len, int batch, int steps)
 {
-<<<<<<< HEAD
-    float* x = (float*)calloc(batch * steps * characters, sizeof(float));
-    float* y = (float*)calloc(batch * steps * characters, sizeof(float));
-    for(int i = 0; i < batch; ++i){
-        for(int j = 0; j < steps; ++j){
-            const int curr = tokens[(offsets[i])%len];
-            const int next = tokens[(offsets[i] + 1)%len];
-=======
     float* x = (float*)xcalloc(batch * steps * characters, sizeof(float));
     float* y = (float*)xcalloc(batch * steps * characters, sizeof(float));
     int i,j;
@@ -76,7 +62,6 @@
         for(j = 0; j < steps; ++j){
             int curr = tokens[(offsets[i])%len];
             int next = tokens[(offsets[i] + 1)%len];
->>>>>>> 3708b2e4
 
             x[(j*batch + i)*characters + curr] = 1;
             y[(j*batch + i)*characters + next] = 1;
@@ -96,14 +81,6 @@
 
 float_pair get_rnn_data(unsigned char *text, size_t *offsets, int characters, size_t len, int batch, int steps)
 {
-<<<<<<< HEAD
-    float* x = (float*)calloc(batch * steps * characters, sizeof(float));
-    float* y = (float*)calloc(batch * steps * characters, sizeof(float));
-    for(int i = 0; i < batch; ++i){
-        for(int j = 0; j < steps; ++j){
-            const unsigned char curr = text[(offsets[i])%len];
-            const unsigned char next = text[(offsets[i] + 1)%len];
-=======
     float* x = (float*)xcalloc(batch * steps * characters, sizeof(float));
     float* y = (float*)xcalloc(batch * steps * characters, sizeof(float));
     int i,j;
@@ -111,7 +88,6 @@
         for(j = 0; j < steps; ++j){
             unsigned char curr = text[(offsets[i])%len];
             unsigned char next = text[(offsets[i] + 1)%len];
->>>>>>> 3708b2e4
 
             x[(j*batch + i)*characters + curr] = 1;
             y[(j*batch + i)*characters + next] = 1;
@@ -135,9 +111,10 @@
 
 void reset_rnn_state(network net, int b)
 {
-    for (int i = 0; i < net.n; ++i) {
+    int i;
+    for (i = 0; i < net.n; ++i) {
         #ifdef GPU
-        const layer l = net.layers[i];
+        layer l = net.layers[i];
         if(l.state_gpu){
             fill_ongpu(l.outputs, 0, l.state_gpu + l.outputs*b, 1);
         }
@@ -503,11 +480,11 @@
     }
     char *filename = find_char_arg(argc, argv, "-file", "data/shakespeare.txt");
     char *seed = find_char_arg(argc, argv, "-seed", "\n\n");
-    const int len = find_int_arg(argc, argv, "-len", 1000);
-    const float temp = find_float_arg(argc, argv, "-temp", .7);
-    const int rseed = find_int_arg(argc, argv, "-srand", time(0));
-    const int clear = find_arg(argc, argv, "-clear");
-    const int tokenized = find_arg(argc, argv, "-tokenized");
+    int len = find_int_arg(argc, argv, "-len", 1000);
+    float temp = find_float_arg(argc, argv, "-temp", .7);
+    int rseed = find_int_arg(argc, argv, "-srand", time(0));
+    int clear = find_arg(argc, argv, "-clear");
+    int tokenized = find_arg(argc, argv, "-tokenized");
     char *tokens = find_char_arg(argc, argv, "-tokens", 0);
 
     char *cfg = argv[3];
