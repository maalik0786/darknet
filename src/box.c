--- conflicted
+++ resolved
@@ -256,15 +256,6 @@
 }
 
 dxrep dx_box_iou(box pred, box truth, IOU_LOSS iou_loss) {
-<<<<<<< HEAD
-    const boxabs pred_tblr = to_tblr(pred);
-    const float pred_t = fmin(pred_tblr.top, pred_tblr.bot);
-    const float pred_b = fmax(pred_tblr.top, pred_tblr.bot);
-    const float pred_l = fmin(pred_tblr.left, pred_tblr.right);
-    const float pred_r = fmax(pred_tblr.left, pred_tblr.right);
-
-    const boxabs truth_tblr = to_tblr(truth);
-=======
  boxabs pred_tblr = to_tblr(pred);
     float pred_t = fmin(pred_tblr.top, pred_tblr.bot);
     float pred_b = fmax(pred_tblr.top, pred_tblr.bot);
@@ -273,7 +264,6 @@
     //dbox dover = derivative(pred,truth);
     //dbox diouu = diou(pred, truth);
     boxabs truth_tblr = to_tblr(truth);
->>>>>>> 3708b2e4
 #ifdef DEBUG_PRINTS
     printf("\niou: %f, giou: %f\n", box_iou(pred, truth), box_giou(pred, truth));
     printf("pred: x,y,w,h: (%f, %f, %f, %f) -> t,b,l,r: (%f, %f, %f, %f)\n", pred.x, pred.y, pred.w, pred.h, pred_tblr.top, pred_tblr.bot, pred_tblr.left, pred_tblr.right);
@@ -281,26 +271,6 @@
 #endif
     //printf("pred (t,b,l,r): (%f, %f, %f, %f)\n", pred_t, pred_b, pred_l, pred_r);
     //printf("trut (t,b,l,r): (%f, %f, %f, %f)\n", truth_tblr.top, truth_tblr.bot, truth_tblr.left, truth_tblr.right);
-<<<<<<< HEAD
-    dxrep dx = { 0 };
-    const float X = (pred_b - pred_t) * (pred_r - pred_l);
-    const float Xhat = (truth_tblr.bot - truth_tblr.top) * (truth_tblr.right - truth_tblr.left);
-    const float Ih = fmin(pred_b, truth_tblr.bot) - fmax(pred_t, truth_tblr.top);
-    const float Iw = fmin(pred_r, truth_tblr.right) - fmax(pred_l, truth_tblr.left);
-    const float I = Iw * Ih;
-    const float U = X + Xhat - I;
-
-    const float Cw = fmax(pred_r, truth_tblr.right) - fmin(pred_l, truth_tblr.left);
-    const float Ch = fmax(pred_b, truth_tblr.bot) - fmin(pred_t, truth_tblr.top);
-    const float C = Cw * Ch;
-
-    // float IoU = I / U;
-    // Partial Derivatives, derivatives
-    const float dX_wrt_t = -1 * (pred_r - pred_l);
-    const float dX_wrt_b = pred_r - pred_l;
-    const float dX_wrt_l = -1 * (pred_b - pred_t);
-    const float dX_wrt_r = pred_b - pred_t;
-=======
     dxrep ddx = {0};
     float X = (pred_b - pred_t) * (pred_r - pred_l);
     float Xhat = (truth_tblr.bot - truth_tblr.top) * (truth_tblr.right - truth_tblr.left);
@@ -334,7 +304,6 @@
     //float dXhat_wrt_b = truth_tblr.right - truth_tblr.left;
     //float dXhat_wrt_l = -1 * (truth_tblr.bot - truth_tblr.top);
     //float dXhat_wrt_r = truth_tblr.bot - truth_tblr.top;
->>>>>>> 3708b2e4
 
     // gradient of I min/max in IoU calc (prediction)
     const float dI_wrt_t = pred_t > truth_tblr.top ? (-1 * Iw) : 0;
@@ -347,17 +316,10 @@
     const float dU_wrt_l = dX_wrt_l - dI_wrt_l;
     const float dU_wrt_r = dX_wrt_r - dI_wrt_r;
     // gradient of C min/max in IoU calc (prediction)
-<<<<<<< HEAD
-    const float dC_wrt_t = pred_t < truth_tblr.top ? (-1 * Cw) : 0;
-    const float dC_wrt_b = pred_b > truth_tblr.bot ? Cw : 0;
-    const float dC_wrt_l = pred_l < truth_tblr.left ? (-1 * Ch) : 0;
-    const float dC_wrt_r = pred_r > truth_tblr.right ? Ch : 0;
-=======
     float dC_wrt_t = pred_t < truth_tblr.top ? (-1 * giou_Cw) : 0;
     float dC_wrt_b = pred_b > truth_tblr.bot ? giou_Cw : 0;
     float dC_wrt_l = pred_l < truth_tblr.left ? (-1 * giou_Ch) : 0;
     float dC_wrt_r = pred_r > truth_tblr.right ? giou_Ch : 0;
->>>>>>> 3708b2e4
 
     float p_dt = 0;
     float p_db = 0;
@@ -767,13 +729,8 @@
 
 void do_nms_sort_v2(box *boxes, float **probs, int total, int classes, float thresh)
 {
-<<<<<<< HEAD
-    int i;
-    sortable_bbox* s = (sortable_bbox*)calloc(total, sizeof(sortable_bbox));
-=======
     int i, j, k;
     sortable_bbox* s = (sortable_bbox*)xcalloc(total, sizeof(sortable_bbox));
->>>>>>> 3708b2e4
 
     for(i = 0; i < total; ++i){
         s[i].index = i;
