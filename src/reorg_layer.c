#include "reorg_layer.h"
#include "dark_cuda.h"
#include "blas.h"
#include "utils.h"
#include <stdio.h>


layer make_reorg_layer(int batch, int w, int h, int c, int stride, int reverse)
{
    layer l = { (LAYER_TYPE)0 };
    l.type = REORG;
    l.batch = batch;
    l.stride = stride;
    l.h = h;
    l.w = w;
    l.c = c;
    if(reverse){
        l.out_w = w*stride;
        l.out_h = h*stride;
        l.out_c = c/(stride*stride);
    }else{
        l.out_w = w/stride;
        l.out_h = h/stride;
        l.out_c = c*(stride*stride);
    }
    l.reverse = reverse;
    fprintf(stderr, "reorg                    /%2d %4d x%4d x%4d -> %4d x%4d x%4d\n",  stride, w, h, c, l.out_w, l.out_h, l.out_c);
    l.outputs = l.out_h * l.out_w * l.out_c;
    l.inputs = h*w*c;
<<<<<<< HEAD
    const int output_size = l.out_h * l.out_w * l.out_c * batch;
    l.output = (float*)calloc(output_size, sizeof(float));
    l.delta = (float*)calloc(output_size, sizeof(float));
=======
    int output_size = l.out_h * l.out_w * l.out_c * batch;
    l.output = (float*)xcalloc(output_size, sizeof(float));
    l.delta = (float*)xcalloc(output_size, sizeof(float));
>>>>>>> 3708b2e4

    l.forward = forward_reorg_layer;
    l.backward = backward_reorg_layer;
#ifdef GPU
    l.forward_gpu = forward_reorg_layer_gpu;
    l.backward_gpu = backward_reorg_layer_gpu;

    l.output_gpu  = cuda_make_array(l.output, output_size);
    l.delta_gpu   = cuda_make_array(l.delta, output_size);
#endif
    return l;
}

void resize_reorg_layer(layer *l, int w, int h)
{
    const int stride = l->stride;
    const int c = l->c;

    l->h = h;
    l->w = w;

    if(l->reverse){
        l->out_w = w*stride;
        l->out_h = h*stride;
        l->out_c = c/(stride*stride);
    }else{
        l->out_w = w/stride;
        l->out_h = h/stride;
        l->out_c = c*(stride*stride);
    }

    l->outputs = l->out_h * l->out_w * l->out_c;
    l->inputs = l->outputs;
    const int output_size = l->outputs * l->batch;

    l->output = (float*)xrealloc(l->output, output_size * sizeof(float));
    l->delta = (float*)xrealloc(l->delta, output_size * sizeof(float));

#ifdef GPU
    cuda_free(l->output_gpu);
    cuda_free(l->delta_gpu);
    l->output_gpu  = cuda_make_array(l->output, output_size);
    l->delta_gpu   = cuda_make_array(l->delta,  output_size);
#endif
}

void forward_reorg_layer(const layer l, network_state state)
{
    if (l.reverse) {
        reorg_cpu(state.input, l.out_w, l.out_h, l.out_c, l.batch, l.stride, 1, l.output);
    }
    else {
        reorg_cpu(state.input, l.out_w, l.out_h, l.out_c, l.batch, l.stride, 0, l.output);
    }
}

void backward_reorg_layer(const layer l, network_state state)
{
    if (l.reverse) {
        reorg_cpu(l.delta, l.out_w, l.out_h, l.out_c, l.batch, l.stride, 0, state.delta);
    }
    else {
        reorg_cpu(l.delta, l.out_w, l.out_h, l.out_c, l.batch, l.stride, 1, state.delta);
    }
}

#ifdef GPU
void forward_reorg_layer_gpu(layer l, network_state state)
{
    if (l.reverse) {
        reorg_ongpu(state.input, l.out_w, l.out_h, l.out_c, l.batch, l.stride, 1, l.output_gpu);
    }
    else {
        reorg_ongpu(state.input, l.out_w, l.out_h, l.out_c, l.batch, l.stride, 0, l.output_gpu);
    }
}

void backward_reorg_layer_gpu(layer l, network_state state)
{
    if (l.reverse) {
        reorg_ongpu(l.delta_gpu, l.out_w, l.out_h, l.out_c, l.batch, l.stride, 0, state.delta);
    }
    else {
        reorg_ongpu(l.delta_gpu, l.out_w, l.out_h, l.out_c, l.batch, l.stride, 1, state.delta);
    }
}
#endif<|MERGE_RESOLUTION|>--- conflicted
+++ resolved
@@ -27,15 +27,9 @@
     fprintf(stderr, "reorg                    /%2d %4d x%4d x%4d -> %4d x%4d x%4d\n",  stride, w, h, c, l.out_w, l.out_h, l.out_c);
     l.outputs = l.out_h * l.out_w * l.out_c;
     l.inputs = h*w*c;
-<<<<<<< HEAD
-    const int output_size = l.out_h * l.out_w * l.out_c * batch;
-    l.output = (float*)calloc(output_size, sizeof(float));
-    l.delta = (float*)calloc(output_size, sizeof(float));
-=======
     int output_size = l.out_h * l.out_w * l.out_c * batch;
     l.output = (float*)xcalloc(output_size, sizeof(float));
     l.delta = (float*)xcalloc(output_size, sizeof(float));
->>>>>>> 3708b2e4
 
     l.forward = forward_reorg_layer;
     l.backward = backward_reorg_layer;
@@ -51,8 +45,8 @@
 
 void resize_reorg_layer(layer *l, int w, int h)
 {
-    const int stride = l->stride;
-    const int c = l->c;
+    int stride = l->stride;
+    int c = l->c;
 
     l->h = h;
     l->w = w;
@@ -69,7 +63,7 @@
 
     l->outputs = l->out_h * l->out_w * l->out_c;
     l->inputs = l->outputs;
-    const int output_size = l->outputs * l->batch;
+    int output_size = l->outputs * l->batch;
 
     l->output = (float*)xrealloc(l->output, output_size * sizeof(float));
     l->delta = (float*)xrealloc(l->delta, output_size * sizeof(float));
