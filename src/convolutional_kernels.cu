--- conflicted
+++ resolved
@@ -906,13 +906,8 @@
         if (state.delta) {
             reset_nan_and_inf(state.delta, l.inputs * l.batch);
         }
-<<<<<<< HEAD
-        auto size = l.nweights;
-        fix_nan_and_inf(l.weight_updates_gpu, size);
-=======
         int size = l.nweights;
         reset_nan_and_inf(l.weight_updates_gpu, size);
->>>>>>> 3708b2e4
         fix_nan_and_inf(l.weights_gpu, size);
     }
 }
@@ -1201,10 +1196,6 @@
 
 void update_convolutional_layer_gpu(layer l, int batch, float learning_rate_init, float momentum, float decay, float loss_scale)
 {
-<<<<<<< HEAD
-    const auto learning_rate = learning_rate_init*l.learning_rate_scale;
-=======
-
         /*
         for (int angle = 0; angle < 360; angle++) {
             printf(" angle = %d \n", angle);
@@ -1242,7 +1233,6 @@
 
 
     float learning_rate = learning_rate_init*l.learning_rate_scale;
->>>>>>> 3708b2e4
     //float momentum = a.momentum;
     //float decay = a.decay;
     //int batch = a.batch;
