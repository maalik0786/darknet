--- conflicted
+++ resolved
@@ -427,13 +427,8 @@
 	cudaError_t status = cudaMalloc((void **)&x_gpu, size);
     CHECK_CUDA(status);
 	if (x) {
-<<<<<<< HEAD
-		//status = cudaMemcpy(x_gpu, x, size, cudaMemcpyHostToDevice, get_cuda_stream());
-        status = cudaMemcpyAsync(x_gpu, x, size, cudaMemcpyHostToDevice, get_cuda_stream());
-=======
 		//status = cudaMemcpy(x_gpu, x, size, cudaMemcpyHostToDevice);
         cudaError_t status = cudaMemcpyAsync(x_gpu, x, size, cudaMemcpyHostToDevice, get_cuda_stream());
->>>>>>> e6250662
         CHECK_CUDA(status);
 	}
 	if (!x_gpu) error("Cuda malloc failed\n");
