--- conflicted
+++ resolved
@@ -20,13 +20,14 @@
     //id = id / out_c;
     int b = id % batch;
 
-    for (auto g = 0; g < out_c; ++g)
+    int k;
+    for (int g = 0; g < out_c; ++g)
     {
         int out_index = j + w*(i + h*(g + out_c*b));
-        auto max = -FLT_MAX;
-        auto max_i = -1;
-
-        for (int k = g; k < c; k += out_c)
+        float max = -FLT_MAX;
+        int max_i = -1;
+
+        for (k = g; k < c; k += out_c)
         {
             int in_index = j + w*(i + h*(k + c*b));
             float val = input[in_index];
@@ -52,15 +53,9 @@
 
 __global__ void forward_maxpool_layer_kernel(int n, int in_h, int in_w, int in_c, int stride_x, int stride_y, int size, int pad, float *input, float *output, int *indexes)
 {
-<<<<<<< HEAD
-    auto h = (in_h + pad - size) / stride + 1;
-    auto w = (in_w + pad - size) / stride + 1;
-    auto c = in_c;
-=======
     int h = (in_h + pad - size) / stride_y + 1;
     int w = (in_w + pad - size) / stride_x + 1;
     int c = in_c;
->>>>>>> 3708b2e4
 
     int id = (blockIdx.x + blockIdx.y*gridDim.x) * blockDim.x + threadIdx.x;
     if(id >= n) return;
@@ -73,18 +68,10 @@
     id /= c;
     int b = id;
 
-    auto w_offset = -pad / 2;
-    auto h_offset = -pad / 2;
+    int w_offset = -pad / 2;
+    int h_offset = -pad / 2;
 
     int out_index = j + w*(i + h*(k + c*b));
-<<<<<<< HEAD
-    auto max = -INFINITY;
-    auto max_i = -1;
-    for(int l = 0; l < size; ++l){
-        for(int m = 0; m < size; ++m){
-            int cur_h = h_offset + i*stride + l;
-            int cur_w = w_offset + j*stride + m;
-=======
     float max = -INFINITY;
     int max_i = -1;
     int l, m;
@@ -92,7 +79,6 @@
         for(m = 0; m < size; ++m){
             int cur_h = h_offset + i*stride_y + l;
             int cur_w = w_offset + j*stride_x + m;
->>>>>>> 3708b2e4
             int index = cur_w + in_w*(cur_h + in_h*(k + b*in_c));
             int valid = (cur_h >= 0 && cur_h < in_h &&
                     cur_w >= 0 && cur_w < in_w);
@@ -107,18 +93,11 @@
 
 __global__ void backward_maxpool_layer_kernel(int n, int in_h, int in_w, int in_c, int stride_x, int stride_y, int size, int pad, float *delta, float *prev_delta, int *indexes)
 {
-<<<<<<< HEAD
-    auto h = (in_h + pad - size) / stride + 1;
-    auto w = (in_w + pad - size) / stride + 1;
-    auto c = in_c;
-    const auto area = (size-1)/stride;
-=======
     int h = (in_h + pad - size) / stride_y + 1;
     int w = (in_w + pad - size) / stride_x + 1;
     int c = in_c;
     int area_x = (size - 1) / stride_x;
     int area_y = (size - 1) / stride_y;
->>>>>>> 3708b2e4
 
     int id = (blockIdx.x + blockIdx.y*gridDim.x) * blockDim.x + threadIdx.x;
     if(id >= n) return;
@@ -132,22 +111,15 @@
     id /= in_c;
     int b = id;
 
-    auto w_offset = -pad / 2;
-    auto h_offset = -pad / 2;
+    int w_offset = -pad / 2;
+    int h_offset = -pad / 2;
 
     float d = 0;
-<<<<<<< HEAD
-    for(int l = -area; l < area+1; ++l){
-        for(int m = -area; m < area+1; ++m){
-            int out_w = (j-w_offset)/stride + m;
-            int out_h = (i-h_offset)/stride + l;
-=======
     int l, m;
     for(l = -area_y; l < area_y+1; ++l){
         for(m = -area_x; m < area_x+1; ++m){
             int out_w = (j-w_offset)/stride_x + m;
             int out_h = (i-h_offset)/stride_y + l;
->>>>>>> 3708b2e4
             int out_index = out_w + w*(out_h + h*(k + c*b));
             int valid = (out_w >= 0 && out_w < w &&
                      out_h >= 0 && out_h < h);
@@ -161,9 +133,9 @@
 extern "C" void forward_maxpool_layer_gpu(maxpool_layer layer, network_state state)
 {
     if (layer.maxpool_depth) {
-        auto h = layer.out_h;
-        auto w = layer.out_w;
-        auto c = 1;// layer.out_c;
+        int h = layer.out_h;
+        int w = layer.out_w;
+        int c = 1;// layer.out_c;
 
         size_t n = h*w*c*layer.batch;
 
@@ -202,13 +174,7 @@
         int w = layer.out_w;
         int c = layer.out_c;
 
-<<<<<<< HEAD
-    auto h = layer.out_h;
-    auto w = layer.out_w;
-    auto c = layer.out_c;
-=======
         size_t n = h*w*c*layer.batch;
->>>>>>> 3708b2e4
 
         forward_maxpool_layer_kernel << <cuda_gridsize(n), BLOCK, 0, get_cuda_stream() >> > (n, layer.h, layer.w, layer.c, layer.stride_x, layer.stride_y, layer.size, layer.pad, state.input, layer.output_gpu, layer.indexes_gpu);
         CHECK_CUDA(cudaPeekAtLastError());
@@ -244,9 +210,9 @@
     }
 
     if (layer.maxpool_depth) {
-        auto h = layer.out_h;
-        auto w = layer.out_w;
-        auto c = layer.out_c;
+        int h = layer.out_h;
+        int w = layer.out_w;
+        int c = layer.out_c;
 
         size_t n = h * w * c * layer.batch;
 
