#include "image_opencv.h"
#include <iostream>

#ifdef OPENCV
#include "utils.h"

#include <cstdio>
#include <cstdlib>
#include <cmath>
#include <string>
#include <vector>
#include <fstream>
#include <algorithm>
#include <atomic>

#include <opencv2/core/version.hpp>
#include <opencv2/imgproc/imgproc.hpp>
#include <opencv2/opencv.hpp>
#include <opencv2/opencv_modules.hpp>

#include <opencv2/highgui/highgui.hpp>
#include <opencv2/video/video.hpp>

// includes for OpenCV >= 3.x
#ifndef CV_VERSION_EPOCH
#include <opencv2/core/types.hpp>
#include <opencv2/videoio/videoio.hpp>
#include <opencv2/imgcodecs/imgcodecs.hpp>
#endif

// OpenCV includes for OpenCV 2.x
#ifdef CV_VERSION_EPOCH
#include <opencv2/highgui/highgui_c.h>
#include <opencv2/imgproc/imgproc_c.h>
#include <opencv2/core/types_c.h>
#include <opencv2/core/version.hpp>
#endif

//using namespace cv;

using std::cerr;
using std::endl;

#ifdef DEBUG
#define OCV_D "d"
#else
#define OCV_D
#endif//DEBUG


// OpenCV libraries
#ifndef CV_VERSION_EPOCH
#define OPENCV_VERSION CVAUX_STR(CV_VERSION_MAJOR)"" CVAUX_STR(CV_VERSION_MINOR)"" CVAUX_STR(CV_VERSION_REVISION) OCV_D
#ifndef USE_CMAKE_LIBS
#pragma comment(lib, "opencv_world" OPENCV_VERSION ".lib")
#endif    // USE_CMAKE_LIBS
#else   // CV_VERSION_EPOCH
#define OPENCV_VERSION CVAUX_STR(CV_VERSION_EPOCH)"" CVAUX_STR(CV_VERSION_MAJOR)"" CVAUX_STR(CV_VERSION_MINOR) OCV_D
#ifndef USE_CMAKE_LIBS
#pragma comment(lib, "opencv_core" OPENCV_VERSION ".lib")
#pragma comment(lib, "opencv_imgproc" OPENCV_VERSION ".lib")
#pragma comment(lib, "opencv_highgui" OPENCV_VERSION ".lib")
#endif    // USE_CMAKE_LIBS
#endif    // CV_VERSION_EPOCH

#include "http_stream.h"

#ifndef CV_RGB
#define CV_RGB(r, g, b) cvScalar( (b), (g), (r), 0 )
#endif

#ifndef CV_FILLED
#define CV_FILLED cv::FILLED
#endif

#ifndef CV_AA
#define CV_AA cv::LINE_AA
#endif

extern "C" {

    //struct mat_cv : cv::Mat {  };
    //struct cap_cv : cv::VideoCapture { };
    //struct write_cv : cv::VideoWriter {  };

    //struct mat_cv : cv::Mat { int a[0]; };
    //struct cap_cv : cv::VideoCapture { int a[0]; };
    //struct write_cv : cv::VideoWriter { int a[0]; };

// ====================================================================
// cv::Mat
// ====================================================================
    image mat_to_image(cv::Mat mat);
    cv::Mat image_to_mat(image img);
//    image ipl_to_image(mat_cv* src);
//    mat_cv *image_to_ipl(image img);
//    cv::Mat ipl_to_mat(IplImage *ipl);
//    IplImage *mat_to_ipl(cv::Mat mat);


extern "C" mat_cv *load_image_mat_cv(const char *filename, int flag)
{
    cv::Mat *mat_ptr = NULL;
    try {
<<<<<<< HEAD
        const auto mat_ptr = new cv::Mat();
        auto& mat = *mat_ptr;
        mat = cv::imread(filename, flag);
=======
        cv::Mat mat = cv::imread(filename, flag);
>>>>>>> 3708b2e4
        if (mat.empty())
        {
            std::string shrinked_filename = filename;
            if (shrinked_filename.length() > 1024) {
                shrinked_filename.resize(1024);
                shrinked_filename = std::string("name is too long: ") + shrinked_filename;
            }
            cerr << "Cannot load image " << shrinked_filename << std::endl;
            std::ofstream bad_list("bad.list", std::ios::out | std::ios::app);
            bad_list << shrinked_filename << std::endl;
            //if (check_mistakes) getchar();
            return NULL;
        }
        cv::Mat dst;
        if (mat.channels() == 3) cv::cvtColor(mat, dst, cv::COLOR_RGB2BGR);
        else if (mat.channels() == 4) cv::cvtColor(mat, dst, cv::COLOR_RGBA2BGRA);
        else dst = mat;

        mat_ptr = new cv::Mat(dst);

        return (mat_cv *)mat_ptr;
    }
    catch (...) {
        cerr << "OpenCV exception: load_image_mat_cv \n";
    }
    if (mat_ptr) delete mat_ptr;
    return NULL;
}
// ----------------------------------------

cv::Mat load_image_mat(char *filename, int channels)
{
    int flag = cv::IMREAD_UNCHANGED;
    if (channels == 0) flag = cv::IMREAD_COLOR;
    else if (channels == 1) flag = cv::IMREAD_GRAYSCALE;
    else if (channels == 3) flag = cv::IMREAD_COLOR;
    else {
        fprintf(stderr, "OpenCV can't force load with %d channels\n", channels);
    }
    //flag |= IMREAD_IGNORE_ORIENTATION;    // un-comment it if you want

    const auto mat_ptr = (cv::Mat *)load_image_mat_cv(filename, flag);

    if (mat_ptr == NULL) {
        return cv::Mat();
    }
    auto mat = *mat_ptr;
    delete mat_ptr;

    return mat;
}
// ----------------------------------------

extern "C" image load_image_cv(char *filename, int channels)
{
    const auto mat = load_image_mat(filename, channels);

    if (mat.empty()) {
        return make_image(10, 10, channels);
    }
    return mat_to_image(mat);
}
// ----------------------------------------

extern "C" image load_image_resize(char *filename, int w, int h, int c, image *im)
{
    image out;
    try {
        const auto loaded_image = load_image_mat(filename, c);

        *im = mat_to_image(loaded_image);

        cv::Mat resized(h, w, CV_8UC3);
        cv::resize(loaded_image, resized, cv::Size(w, h), 0, 0, cv::INTER_LINEAR);
        out = mat_to_image(resized);
    }
    catch (...) {
        cerr << " OpenCV exception: load_image_resize() can't load image %s " << filename << " \n";
        out = make_image(w, h, c);
        *im = make_image(w, h, c);
    }
    return out;
}
// ----------------------------------------

extern "C" int get_width_mat(mat_cv *mat)
{
    if (mat == NULL) {
        cerr << " Pointer is NULL in get_width_mat() \n";
        return 0;
    }
    return ((cv::Mat *)mat)->cols;
}
// ----------------------------------------

extern "C" int get_height_mat(mat_cv *mat)
{
    if (mat == NULL) {
        cerr << " Pointer is NULL in get_height_mat() \n";
        return 0;
    }
    return ((cv::Mat *)mat)->rows;
}
// ----------------------------------------

extern "C" void release_mat(mat_cv **mat)
{
    try {
        const auto mat_ptr = (cv::Mat **)mat;
        if (*mat_ptr) delete *mat_ptr;
        *mat_ptr = NULL;
    }
    catch (...) {
        cerr << "OpenCV exception: release_mat \n";
    }
}

// ====================================================================
// IplImage
// ====================================================================
/*
extern "C" int get_width_cv(mat_cv *ipl_src)
{
    IplImage *ipl = (IplImage *)ipl_src;
    return ipl->width;
}
// ----------------------------------------

extern "C" int get_height_cv(mat_cv *ipl_src)
{
    IplImage *ipl = (IplImage *)ipl_src;
    return ipl->height;
}
// ----------------------------------------

extern "C" void release_ipl(mat_cv **ipl)
{
    IplImage **ipl_img = (IplImage **)ipl;
    if (*ipl_img) cvReleaseImage(ipl_img);
    *ipl_img = NULL;
}
// ----------------------------------------

// ====================================================================
// image-to-ipl, ipl-to-image, image_to_mat, mat_to_image
// ====================================================================

extern "C" mat_cv *image_to_ipl(image im)
{
    int x, y, c;
    IplImage *disp = cvCreateImage(cvSize(im.w, im.h), IPL_DEPTH_8U, im.c);
    int step = disp->widthStep;
    for (y = 0; y < im.h; ++y) {
        for (x = 0; x < im.w; ++x) {
            for (c = 0; c < im.c; ++c) {
                float val = im.data[c*im.h*im.w + y*im.w + x];
                disp->imageData[y*step + x*im.c + c] = (unsigned char)(val * 255);
            }
        }
    }
    return (mat_cv *)disp;
}
// ----------------------------------------

extern "C" image ipl_to_image(mat_cv* src_ptr)
{
    IplImage* src = (IplImage*)src_ptr;
    int h = src->height;
    int w = src->width;
    int c = src->nChannels;
    image im = make_image(w, h, c);
    unsigned char *data = (unsigned char *)src->imageData;
    int step = src->widthStep;
    int i, j, k;

    for (i = 0; i < h; ++i) {
        for (k = 0; k < c; ++k) {
            for (j = 0; j < w; ++j) {
                im.data[k*w*h + i*w + j] = data[i*step + j*c + k] / 255.;
            }
        }
    }
    return im;
}
// ----------------------------------------

cv::Mat ipl_to_mat(IplImage *ipl)
{
    Mat m = cvarrToMat(ipl, true);
    return m;
}
// ----------------------------------------

IplImage *mat_to_ipl(cv::Mat mat)
{
    IplImage *ipl = new IplImage;
    *ipl = mat;
    return ipl;
}
// ----------------------------------------
*/

extern "C" cv::Mat image_to_mat(image img)
{
    const auto channels = img.c;
    const auto width = img.w;
    const auto height = img.h;
    auto mat = cv::Mat(height, width, CV_8UC(channels));
    const int step = mat.step;

    for (auto y = 0; y < img.h; ++y) {
        for (auto x = 0; x < img.w; ++x) {
            for (auto c = 0; c < img.c; ++c) {
                const auto val = img.data[c*img.h*img.w + y*img.w + x];
                mat.data[y*step + x*img.c + c] = (unsigned char)(val * 255);
            }
        }
    }
    return mat;
}
// ----------------------------------------

extern "C" image mat_to_image(cv::Mat mat)
{
    const auto w = mat.cols;
    const auto h = mat.rows;
    const auto c = mat.channels();
    const auto im = make_image(w, h, c);
    const auto data = (unsigned char *)mat.data;
    const int step = mat.step;
    for (auto y = 0; y < h; ++y) {
        for (auto k = 0; k < c; ++k) {
            for (auto x = 0; x < w; ++x) {
                //uint8_t val = mat.ptr<uint8_t>(y)[c * x + k];
                //uint8_t val = mat.at<Vec3b>(y, x).val[k];
                //im.data[k*w*h + y*w + x] = val / 255.0f;

                im.data[k*w*h + y*w + x] = data[y*step + x*c + k] / 255.0f;
            }
        }
    }
    return im;
}

image mat_to_image_cv(mat_cv *mat)
{
    return mat_to_image(*(cv::Mat*)mat);
}

// ====================================================================
// Window
// ====================================================================
extern "C" void create_window_cv(char const* window_name, int full_screen, int width, int height)
{
    try {
        int window_type = cv::WINDOW_NORMAL;
#ifdef CV_VERSION_EPOCH // OpenCV 2.x
        if (full_screen) window_type = CV_WINDOW_FULLSCREEN;
#else
        if (full_screen) window_type = cv::WINDOW_FULLSCREEN;
#endif
        cv::namedWindow(window_name, window_type);
        cv::moveWindow(window_name, 0, 0);
        cv::resizeWindow(window_name, width, height);
    }
    catch (...) {
        cerr << "OpenCV exception: create_window_cv \n";
    }
}
// ----------------------------------------

extern "C" void destroy_all_windows_cv()
{
    try {
        cv::destroyAllWindows();
    }
    catch (...) {
        cerr << "OpenCV exception: destroy_all_windows_cv \n";
    }
}
// ----------------------------------------

extern "C" int wait_key_cv(int delay)
{
    try {
        return cv::waitKey(delay);
    }
    catch (...) {
        cerr << "OpenCV exception: wait_key_cv \n";
    }
    return -1;
}
// ----------------------------------------

extern "C" int wait_until_press_key_cv()
{
    return wait_key_cv(0);
}
// ----------------------------------------

extern "C" void make_window(char *name, int w, int h, int fullscreen)
{
    try {
        cv::namedWindow(name, cv::WINDOW_NORMAL);
        if (fullscreen) {
#ifdef CV_VERSION_EPOCH // OpenCV 2.x
            cv::setWindowProperty(name, cv::WND_PROP_FULLSCREEN, CV_WINDOW_FULLSCREEN);
#else
            cv::setWindowProperty(name, cv::WND_PROP_FULLSCREEN, cv::WINDOW_FULLSCREEN);
#endif
        }
        else {
            cv::resizeWindow(name, w, h);
            if (strcmp(name, "Demo") == 0) cv::moveWindow(name, 0, 0);
        }
    }
    catch (...) {
        cerr << "OpenCV exception: make_window \n";
    }
}
// ----------------------------------------

static float get_pixel(image m, int x, int y, int c)
{
    assert(x < m.w && y < m.h && c < m.c);
    return m.data[c*m.h*m.w + y*m.w + x];
}
// ----------------------------------------

extern "C" void show_image_cv(image p, const char *name)
{
    try {
        const auto copy = copy_image(p);
        constrain_image(copy);

        auto mat = image_to_mat(copy);
        if (mat.channels() == 3) cv::cvtColor(mat, mat, cv::COLOR_RGB2BGR);
        else if (mat.channels() == 4) cv::cvtColor(mat, mat, cv::COLOR_RGBA2BGR);
        cv::namedWindow(name, cv::WINDOW_NORMAL);
        cv::imshow(name, mat);
        free_image(copy);
    }
    catch (...) {
        cerr << "OpenCV exception: show_image_cv \n";
    }
}
// ----------------------------------------

/*
extern "C" void show_image_cv_ipl(mat_cv *disp, const char *name)
{
    if (disp == NULL) return;
    char buff[256];
    sprintf(buff, "%s", name);
    cv::namedWindow(buff, WINDOW_NORMAL);
    cvShowImage(buff, disp);
}
// ----------------------------------------
*/

extern "C" void show_image_mat(mat_cv *mat_ptr, const char *name)
{
    try {
        if (mat_ptr == NULL) return;
        auto& mat = *(cv::Mat *)mat_ptr;
        cv::namedWindow(name, cv::WINDOW_NORMAL);
        cv::imshow(name, mat);
    }
    catch (...) {
        cerr << "OpenCV exception: show_image_mat \n";
    }
}

// ====================================================================
// Video Writer
// ====================================================================
extern "C" write_cv *create_video_writer(char *out_filename, char c1, char c2, char c3, char c4, int fps, int width, int height, int is_color)
{
    try {
        const auto output_video_writer =
#ifdef CV_VERSION_EPOCH
        new cv::VideoWriter(out_filename, CV_FOURCC(c1, c2, c3, c4), fps, cv::Size(width, height), is_color);
#else
        new cv::VideoWriter(out_filename, cv::VideoWriter::fourcc(c1, c2, c3, c4), fps, cv::Size(width, height), is_color);
#endif

    return (write_cv *)output_video_writer;
    }
    catch (...) {
        cerr << "OpenCV exception: create_video_writer \n";
    }
    return NULL;
}

extern "C" void write_frame_cv(write_cv *output_video_writer, mat_cv *mat)
{
    try {
<<<<<<< HEAD
        auto out = (cv::VideoWriter *)output_video_writer;
        out->write(*mat);
=======
        cv::VideoWriter *out = (cv::VideoWriter *)output_video_writer;
        out->write(*(cv::Mat*)mat);
>>>>>>> 3708b2e4
    }
    catch (...) {
        cerr << "OpenCV exception: write_frame_cv \n";
    }
}

extern "C" void release_video_writer(write_cv **output_video_writer)
{
    try {
        if (output_video_writer) {
            std::cout << " closing...";
            auto out = *(cv::VideoWriter **)output_video_writer;
            out->release();
            delete out;
            output_video_writer = NULL;
            std::cout << " closed!";
        }
        else {
            cerr << "OpenCV exception: output_video_writer isn't created \n";
        }
    }
    catch (...) {
        cerr << "OpenCV exception: release_video_writer \n";
    }
}

/*
extern "C" void *open_video_stream(const char *f, int c, int w, int h, int fps)
{
    VideoCapture *cap;
    if(f) cap = new VideoCapture(f);
    else cap = new VideoCapture(c);
    if(!cap->isOpened()) return 0;
    if(w) cap->set(CV_CAP_PROP_FRAME_WIDTH, w);
    if(h) cap->set(CV_CAP_PROP_FRAME_HEIGHT, w);
    if(fps) cap->set(CV_CAP_PROP_FPS, w);
    return (void *) cap;
}


extern "C" image get_image_from_stream(void *p)
{
    VideoCapture *cap = (VideoCapture *)p;
    Mat m;
    *cap >> m;
    if(m.empty()) return make_empty_image(0,0,0);
    return mat_to_image(m);
}

extern "C" int show_image_cv(image im, const char* name, int ms)
{
    Mat m = image_to_mat(im);
    imshow(name, m);
    int c = waitKey(ms);
    if (c != -1) c = c%256;
    return c;
}
*/


// ====================================================================
// Video Capture
// ====================================================================

extern "C" cap_cv* get_capture_video_stream(const char *path) {
    cv::VideoCapture* cap = NULL;
    try {
        cap = new cv::VideoCapture(path);
    }
    catch (...) {
        cerr << " OpenCV exception: video-stream " << path << " can't be opened! \n";
    }
    return (cap_cv*)cap;
}
// ----------------------------------------

extern "C" cap_cv* get_capture_webcam(int index)
{
    cv::VideoCapture* cap = NULL;
    try {
        cap = new cv::VideoCapture(index);
        //cap->set(CV_CAP_PROP_FRAME_WIDTH, 1280);
        //cap->set(CV_CAP_PROP_FRAME_HEIGHT, 960);
    }
    catch (...) {
        cerr << " OpenCV exception: Web-camera " << index << " can't be opened! \n";
    }
    return (cap_cv*)cap;
}
// ----------------------------------------

extern "C" void release_capture(cap_cv* cap)
{
    try {
        const auto cpp_cap = (cv::VideoCapture *)cap;
        delete cpp_cap;
    }
    catch (...) {
        cerr << " OpenCV exception: cv::VideoCapture " << cap << " can't be released! \n";
    }
}
// ----------------------------------------

<<<<<<< HEAD
mat_cv* get_capture_frame_cv(cap_cv *cap) {
    const auto mat = new cv::Mat();
=======
extern "C" mat_cv* get_capture_frame_cv(cap_cv *cap) {
    cv::Mat *mat = NULL;
>>>>>>> 3708b2e4
    try {
        mat = new cv::Mat();
        if (cap) {
            auto& cpp_cap = *(cv::VideoCapture *)cap;
            if (cpp_cap.isOpened())
            {
                cpp_cap >> *mat;
            }
            else std::cout << " Video-stream stopped! \n";
        }
        else cerr << " cv::VideoCapture isn't created \n";
    }
    catch (...) {
        std::cout << " OpenCV exception: Video-stream stoped! \n";
    }
    return (mat_cv *)mat;
}
// ----------------------------------------

extern "C" int get_stream_fps_cpp_cv(cap_cv *cap)
{
    auto fps = 25;
    try {
        auto& cpp_cap = *(cv::VideoCapture *)cap;
#ifndef CV_VERSION_EPOCH    // OpenCV 3.x
        fps = cpp_cap.get(cv::CAP_PROP_FPS);
#else                        // OpenCV 2.x
        fps = cpp_cap.get(CV_CAP_PROP_FPS);
#endif
    }
    catch (...) {
        cerr << " Can't get FPS of source videofile. For output video FPS = 25 by default. \n";
    }
    return fps;
}
// ----------------------------------------

extern "C" double get_capture_property_cv(cap_cv *cap, int property_id)
{
    try {
        auto& cpp_cap = *(cv::VideoCapture *)cap;
        return cpp_cap.get(property_id);
    }
    catch (...) {
        cerr << " OpenCV exception: Can't get property of source video-stream. \n";
    }
    return 0;
}
// ----------------------------------------

extern "C" double get_capture_frame_count_cv(cap_cv *cap)
{
    try {
        auto& cpp_cap = *(cv::VideoCapture *)cap;
#ifndef CV_VERSION_EPOCH    // OpenCV 3.x
        return cpp_cap.get(cv::CAP_PROP_FRAME_COUNT);
#else                        // OpenCV 2.x
        return cpp_cap.get(CV_CAP_PROP_FRAME_COUNT);
#endif
    }
    catch (...) {
        cerr << " OpenCV exception: Can't get CAP_PROP_FRAME_COUNT of source videofile. \n";
    }
    return 0;
}
// ----------------------------------------

extern "C" int set_capture_property_cv(cap_cv *cap, int property_id, double value)
{
    try {
        auto& cpp_cap = *(cv::VideoCapture *)cap;
        return cpp_cap.set(property_id, value);
    }
    catch (...) {
        cerr << " Can't set property of source video-stream. \n";
    }
    return false;
}
// ----------------------------------------

extern "C" int set_capture_position_frame_cv(cap_cv *cap, int index)
{
    try {
        auto& cpp_cap = *(cv::VideoCapture *)cap;
#ifndef CV_VERSION_EPOCH    // OpenCV 3.x
        return cpp_cap.set(cv::CAP_PROP_POS_FRAMES, index);
#else                        // OpenCV 2.x
        return cpp_cap.set(CV_CAP_PROP_POS_FRAMES, index);
#endif
    }
    catch (...) {
        cerr << " Can't set CAP_PROP_POS_FRAMES of source videofile. \n";
    }
    return false;
}
// ----------------------------------------



// ====================================================================
// ... Video Capture
// ====================================================================

extern "C" image get_image_from_stream_cpp(cap_cv *cap)
{
<<<<<<< HEAD
    auto src = new cv::Mat();
    static auto once = 1;
=======
    cv::Mat *src = NULL;
    static int once = 1;
>>>>>>> 3708b2e4
    if (once) {
        once = 0;
        do {
            if (src) delete src;
            src = (cv::Mat*)get_capture_frame_cv(cap);
            if (!src) return make_empty_image(0, 0, 0);
        } while (src->cols < 1 || src->rows < 1 || src->channels() < 1);
        printf("Video stream: %d x %d \n", src->cols, src->rows);
    }
    else
        src = (cv::Mat*)get_capture_frame_cv(cap);

    if (!src) return make_empty_image(0, 0, 0);
    const auto im = mat_to_image(*src);
    rgbgr_image(im);
    if (src) delete src;
    return im;
}
// ----------------------------------------

extern "C" int wait_for_stream(cap_cv *cap, cv::Mat* src, int dont_close)
{
    if (!src) {
        if (dont_close) src = new cv::Mat(416, 416, CV_8UC(3)); // cvCreateImage(cvSize(416, 416), IPL_DEPTH_8U, 3);
        else return 0;
    }
    if (src->cols < 1 || src->rows < 1 || src->channels() < 1) {
        if (dont_close) {
            delete src;// cvReleaseImage(&src);
            auto z = 0;
            for (z = 0; z < 20; ++z) {
                src = (cv::Mat*)get_capture_frame_cv(cap);
                delete src;// cvReleaseImage(&src);
            }
            src = new cv::Mat(416, 416, CV_8UC(3)); // cvCreateImage(cvSize(416, 416), IPL_DEPTH_8U, 3);
        }
        else return 0;
    }
    return 1;
}
// ----------------------------------------

extern "C" image get_image_from_stream_resize(cap_cv *cap, int w, int h, int c, mat_cv** in_img, int dont_close)
{
    c = c ? c : 3;
    cv::Mat *src = NULL;

    static auto once = 1;
    if (once) {
        once = 0;
        do {
            if (src) delete src;
            src = (cv::Mat*)get_capture_frame_cv(cap);
            if (!src) return make_empty_image(0, 0, 0);
        } while (src->cols < 1 || src->rows < 1 || src->channels() < 1);
        printf("Video stream: %d x %d \n", src->cols, src->rows);
    }
    else
        src = (cv::Mat*)get_capture_frame_cv(cap);

    if (!wait_for_stream(cap, src, dont_close)) return make_empty_image(0, 0, 0);

    *(cv::Mat **)in_img = src;

    auto new_img = cv::Mat(h, w, CV_8UC(c));
    cv::resize(*src, new_img, new_img.size(), 0, 0, cv::INTER_LINEAR);
    if (c>1) cv::cvtColor(new_img, new_img, cv::COLOR_RGB2BGR);
    const auto im = mat_to_image(new_img);

    //show_image_cv(im, "im");
    //show_image_mat(*in_img, "in_img");
    return im;
}
// ----------------------------------------

extern "C" image get_image_from_stream_letterbox(cap_cv *cap, int w, int h, int c, mat_cv** in_img, int dont_close)
{
    c = c ? c : 3;
    cv::Mat *src = NULL;
    static auto once = 1;
    if (once) {
        once = 0;
        do {
            if (src) delete src;
            src = (cv::Mat*)get_capture_frame_cv(cap);
            if (!src) return make_empty_image(0, 0, 0);
        } while (src->cols < 1 || src->rows < 1 || src->channels() < 1);
        printf("Video stream: %d x %d \n", src->cols, src->rows);
    }
    else
        src = (cv::Mat*)get_capture_frame_cv(cap);

    if (!wait_for_stream(cap, src, dont_close)) return make_empty_image(0, 0, 0);   // passes (cv::Mat *)src while should be (cv::Mat **)src

    *in_img = (mat_cv *)new cv::Mat(src->rows, src->cols, CV_8UC(c));
    cv::resize(*src, **(cv::Mat**)in_img, (*(cv::Mat**)in_img)->size(), 0, 0, cv::INTER_LINEAR);

    if (c>1) cv::cvtColor(*src, *src, cv::COLOR_RGB2BGR);
    const auto tmp = mat_to_image(*src);
    const auto im = letterbox_image(tmp, w, h);
    free_image(tmp);
    release_mat((mat_cv **)&src);

    //show_image_cv(im, "im");
    //show_image_mat(*in_img, "in_img");
    return im;
}
// ----------------------------------------

// ====================================================================
// Image Saving
// ====================================================================
extern int stbi_write_png(char const *filename, int w, int h, int comp, const void  *data, int stride_in_bytes);
extern int stbi_write_jpg(char const *filename, int x, int y, int comp, const void  *data, int quality);

extern "C" void save_mat_png(cv::Mat img_src, const char *name)
{
    cv::Mat img_rgb;
    if (img_src.channels() >= 3) cv::cvtColor(img_src, img_rgb, cv::COLOR_RGB2BGR);
    stbi_write_png(name, img_rgb.cols, img_rgb.rows, 3, (char *)img_rgb.data, 0);
}
// ----------------------------------------

extern "C" void save_mat_jpg(cv::Mat img_src, const char *name)
{
    cv::Mat img_rgb;
    if (img_src.channels() >= 3) cv::cvtColor(img_src, img_rgb, cv::COLOR_RGB2BGR);
    stbi_write_jpg(name, img_rgb.cols, img_rgb.rows, 3, (char *)img_rgb.data, 80);
}
// ----------------------------------------


extern "C" void save_cv_png(mat_cv *img_src, const char *name)
{
    const auto img = (cv::Mat* )img_src;
    save_mat_png(*img, name);
}
// ----------------------------------------

extern "C" void save_cv_jpg(mat_cv *img_src, const char *name)
{
    const auto img = (cv::Mat*)img_src;
    save_mat_jpg(*img, name);
}
// ----------------------------------------


// ====================================================================
// Draw Detection
// ====================================================================
extern "C" void draw_detections_cv_v3(mat_cv* mat, detection *dets, int num, float thresh, char **names, image **alphabet, int classes, int ext_output)
{
    try {
<<<<<<< HEAD
        cv::Mat *show_img = mat;
=======
        cv::Mat *show_img = (cv::Mat*)mat;
        int i, j;
>>>>>>> 3708b2e4
        if (!show_img) return;
        static auto frame_id = 0;
        frame_id++;

        for (int i = 0; i < num; ++i) {
            char labelstr[4096] = { 0 };
            auto class_id = -1;
            for (int j = 0; j < classes; ++j) {
                const auto show = strncmp(names[j], "dont_show", 9);
                if (dets[i].prob[j] > thresh && show) {
                    if (class_id < 0) {
                        strcat(labelstr, names[j]);
                        class_id = j;
                        char buff[10];
                        sprintf(buff, " (%2.0f%%)", dets[i].prob[j] * 100);
                        strcat(labelstr, buff);
                        printf("%s: %.0f%% ", names[j], dets[i].prob[j] * 100);
                    }
                    else {
                        strcat(labelstr, ", ");
                        strcat(labelstr, names[j]);
                        printf(", %s: %.0f%% ", names[j], dets[i].prob[j] * 100);
                    }
                }
            }
            if (class_id >= 0) {
                const int width = std::max(1.0f, show_img->rows * .002f);

                //if(0){
                //width = pow(prob, 1./2.)*10+1;
                //alphabet = 0;
                //}

                //printf("%d %s: %.0f%%\n", i, names[class_id], prob*100);
                const auto offset = class_id * 123457 % classes;
                const auto red = get_color(2, offset, classes);
                const auto green = get_color(1, offset, classes);
                const auto blue = get_color(0, offset, classes);
                float rgb[3];

                //width = prob*20+2;

                rgb[0] = red;
                rgb[1] = green;
                rgb[2] = blue;
                auto b = dets[i].bbox;
                if (std::isnan(b.w) || std::isinf(b.w)) b.w = 0.5;
                if (std::isnan(b.h) || std::isinf(b.h)) b.h = 0.5;
                if (std::isnan(b.x) || std::isinf(b.x)) b.x = 0.5;
                if (std::isnan(b.y) || std::isinf(b.y)) b.y = 0.5;
                b.w = (b.w < 1) ? b.w : 1;
                b.h = (b.h < 1) ? b.h : 1;
                b.x = (b.x < 1) ? b.x : 1;
                b.y = (b.y < 1) ? b.y : 1;
                //printf("%f %f %f %f\n", b.x, b.y, b.w, b.h);

                int left = (b.x - b.w / 2.)*show_img->cols;
                int right = (b.x + b.w / 2.)*show_img->cols;
                int top = (b.y - b.h / 2.)*show_img->rows;
                int bot = (b.y + b.h / 2.)*show_img->rows;

                if (left < 0) left = 0;
                if (right > show_img->cols - 1) right = show_img->cols - 1;
                if (top < 0) top = 0;
                if (bot > show_img->rows - 1) bot = show_img->rows - 1;

                //int b_x_center = (left + right) / 2;
                //int b_y_center = (top + bot) / 2;
                //int b_width = right - left;
                //int b_height = bot - top;
                //sprintf(labelstr, "%d x %d - w: %d, h: %d", b_x_center, b_y_center, b_width, b_height);

                auto const font_size = show_img->rows / 1000.F;
                auto const text_size = cv::getTextSize(labelstr, cv::FONT_HERSHEY_COMPLEX_SMALL, font_size, 1, 0);
                cv::Point pt1, pt2, pt_text, pt_text_bg1, pt_text_bg2;
                pt1.x = left;
                pt1.y = top;
                pt2.x = right;
                pt2.y = bot;
                pt_text.x = left;
                pt_text.y = top - 4;// 12;
                pt_text_bg1.x = left;
                pt_text_bg1.y = top - (3 + 18 * font_size);
                pt_text_bg2.x = right;
                if ((right - left) < text_size.width) pt_text_bg2.x = left + text_size.width;
                pt_text_bg2.y = top;
                cv::Scalar color;
                color.val[0] = red * 256;
                color.val[1] = green * 256;
                color.val[2] = blue * 256;

                // you should create directory: result_img
                //static int copied_frame_id = -1;
                //static IplImage* copy_img = NULL;
                //if (copied_frame_id != frame_id) {
                //    copied_frame_id = frame_id;
                //    if(copy_img == NULL) copy_img = cvCreateImage(cvSize(show_img->width, show_img->height), show_img->depth, show_img->nChannels);
                //    cvCopy(show_img, copy_img, 0);
                //}
                //static int img_id = 0;
                //img_id++;
                //char image_name[1024];
                //sprintf(image_name, "result_img/img_%d_%d_%d_%s.jpg", frame_id, img_id, class_id, names[class_id]);
                //CvRect rect = cvRect(pt1.x, pt1.y, pt2.x - pt1.x, pt2.y - pt1.y);
                //cvSetImageROI(copy_img, rect);
                //cvSaveImage(image_name, copy_img, 0);
                //cvResetImageROI(copy_img);

                cv::rectangle(*show_img, pt1, pt2, color, width, 8, 0);
                if (ext_output)
                    printf("\t(left_x: %4.0f   top_y: %4.0f   width: %4.0f   height: %4.0f)\n",
                    (float)left, (float)top, b.w*show_img->cols, b.h*show_img->rows);
                else
                    printf("\n");

                cv::rectangle(*show_img, pt_text_bg1, pt_text_bg2, color, width, 8, 0);
                cv::rectangle(*show_img, pt_text_bg1, pt_text_bg2, color, CV_FILLED, 8, 0);    // filled
                const auto black_color = CV_RGB(0, 0, 0);
                cv::putText(*show_img, labelstr, pt_text, cv::FONT_HERSHEY_COMPLEX_SMALL, font_size, black_color, 2 * font_size, CV_AA);
                // cv::FONT_HERSHEY_COMPLEX_SMALL, cv::FONT_HERSHEY_SIMPLEX
            }
        }
        if (ext_output) {
            fflush(stdout);
        }
    }
    catch (...) {
        cerr << "OpenCV exception: draw_detections_cv_v3() \n";
    }
}
// ----------------------------------------

// ====================================================================
// Draw Loss & Accuracy chart
// ====================================================================
extern "C" mat_cv* draw_train_chart(char *windows_name, float max_img_loss, int max_batches, int number_of_lines, int img_size, int dont_show, char* chart_path)
{
    const auto img_offset = 60;
    const auto draw_size = img_size - img_offset;
    const auto img_ptr = new cv::Mat(img_size, img_size, CV_8UC3, CV_RGB(255, 255, 255));
    auto& img = *img_ptr;
    cv::Point pt1, pt2, pt_text;

    try {
        // load chart from file
        if (chart_path != NULL && chart_path[0] != '\0') {
            *img_ptr = cv::imread(chart_path);
        }
        else {
            // draw new chart
            char char_buff[100];
            int i;
            // vertical lines
            pt1.x = img_offset; pt2.x = img_size, pt_text.x = 30;
            for (i = 1; i <= number_of_lines; ++i) {
                pt1.y = pt2.y = (float)i * draw_size / number_of_lines;
                cv::line(img, pt1, pt2, CV_RGB(224, 224, 224), 1, 8, 0);
                if (i % 10 == 0) {
                    sprintf(char_buff, "%2.1f", max_img_loss*(number_of_lines - i) / number_of_lines);
                    pt_text.y = pt1.y + 3;

                    cv::putText(img, char_buff, pt_text, cv::FONT_HERSHEY_COMPLEX_SMALL, 0.7, CV_RGB(0, 0, 0), 1, CV_AA);
                    cv::line(img, pt1, pt2, CV_RGB(128, 128, 128), 1, 8, 0);
                }
            }
            // horizontal lines
            pt1.y = draw_size; pt2.y = 0, pt_text.y = draw_size + 15;
            for (i = 0; i <= number_of_lines; ++i) {
                pt1.x = pt2.x = img_offset + (float)i * draw_size / number_of_lines;
                cv::line(img, pt1, pt2, CV_RGB(224, 224, 224), 1, 8, 0);
                if (i % 10 == 0) {
                    sprintf(char_buff, "%d", max_batches * i / number_of_lines);
                    pt_text.x = pt1.x - 20;
                    cv::putText(img, char_buff, pt_text, cv::FONT_HERSHEY_COMPLEX_SMALL, 0.7, CV_RGB(0, 0, 0), 1, CV_AA);
                    cv::line(img, pt1, pt2, CV_RGB(128, 128, 128), 1, 8, 0);
                }
            }

            cv::putText(img, "Loss", cv::Point(10, 55), cv::FONT_HERSHEY_COMPLEX_SMALL, 0.7, CV_RGB(0, 0, 255), 1, CV_AA);
            cv::putText(img, "Iteration number", cv::Point(draw_size / 2, img_size - 10), cv::FONT_HERSHEY_COMPLEX_SMALL, 0.7, CV_RGB(0, 0, 0), 1, CV_AA);
            char max_batches_buff[100];
            sprintf(max_batches_buff, "in cfg max_batches=%d", max_batches);
            cv::putText(img, max_batches_buff, cv::Point(draw_size - 195, img_size - 10), cv::FONT_HERSHEY_COMPLEX_SMALL, 0.7, CV_RGB(0, 0, 0), 1, CV_AA);
            cv::putText(img, "Press 's' to save : chart.png", cv::Point(5, img_size - 10), cv::FONT_HERSHEY_COMPLEX_SMALL, 0.7, CV_RGB(0, 0, 0), 1, CV_AA);
        }

        if (!dont_show) {
            printf(" If error occurs - run training with flag: -dont_show \n");
            cv::namedWindow(windows_name, cv::WINDOW_NORMAL);
            cv::moveWindow(windows_name, 0, 0);
            cv::resizeWindow(windows_name, img_size, img_size);
            cv::imshow(windows_name, img);
            cv::waitKey(20);
        }
    }
    catch (...) {
        cerr << "OpenCV exception: draw_train_chart() \n";
    }
    return (mat_cv*)img_ptr;
}
// ----------------------------------------

extern "C" void draw_train_loss(char *windows_name, mat_cv* img_src, int img_size, float avg_loss, float max_img_loss, int current_batch, int max_batches,
    float precision, int draw_precision, char *accuracy_name, int dont_show, int mjpeg_port, double time_remaining)
{
    try {
        auto& img = *(cv::Mat*)img_src;
        const auto img_offset = 60;
        const auto draw_size = img_size - img_offset;
        char char_buff[100];
        cv::Point pt1, pt2;
        pt1.x = img_offset + draw_size * (float)current_batch / max_batches;
        pt1.y = draw_size * (1 - avg_loss / max_img_loss);
        if (pt1.y < 0) pt1.y = 1;
        cv::circle(img, pt1, 1, CV_RGB(0, 0, 255), CV_FILLED, 8, 0);

        // precision
        if (draw_precision) {
            static float old_precision = 0;
            static float max_precision = 0;
            static auto iteration_old = 0;
            static auto text_iteration_old = 0;
            if (iteration_old == 0)
                cv::putText(img, accuracy_name, cv::Point(10, 12), cv::FONT_HERSHEY_COMPLEX_SMALL, 0.7, CV_RGB(255, 0, 0), 1, CV_AA);

	    if (iteration_old != 0){
            	cv::line(img,
                    cv::Point(img_offset + draw_size * (float)iteration_old / max_batches, draw_size * (1 - old_precision)),
                    cv::Point(img_offset + draw_size * (float)current_batch / max_batches, draw_size * (1 - precision)),
                    CV_RGB(255, 0, 0), 1, 8, 0);
	    }

            sprintf(char_buff, "%2.1f%% ", precision * 100);
            cv::putText(img, char_buff, cv::Point(10, 28), cv::FONT_HERSHEY_COMPLEX_SMALL, 0.7, CV_RGB(255, 255, 255), 5, CV_AA);
            cv::putText(img, char_buff, cv::Point(10, 28), cv::FONT_HERSHEY_COMPLEX_SMALL, 0.7, CV_RGB(200, 0, 0), 1, CV_AA);

            if ((std::fabs(old_precision - precision) > 0.1)  || (max_precision < precision) || (current_batch - text_iteration_old) >= max_batches / 10) {
                text_iteration_old = current_batch;
                max_precision = std::max(max_precision, precision);
                sprintf(char_buff, "%2.0f%% ", precision * 100);
                cv::putText(img, char_buff, cv::Point(pt1.x - 30, draw_size * (1 - precision) + 15), cv::FONT_HERSHEY_COMPLEX_SMALL, 0.7, CV_RGB(255, 255, 255), 5, CV_AA);
                cv::putText(img, char_buff, cv::Point(pt1.x - 30, draw_size * (1 - precision) + 15), cv::FONT_HERSHEY_COMPLEX_SMALL, 0.7, CV_RGB(200, 0, 0), 1, CV_AA);
            }
            old_precision = precision;
            iteration_old = current_batch;
        }
        sprintf(char_buff, "current avg loss = %2.4f    iteration = %d    approx. time left = %2.2f hours", avg_loss, current_batch, time_remaining);
        pt1.x = 15, pt1.y = draw_size + 18;
        pt2.x = pt1.x + 800, pt2.y = pt1.y + 20;
        cv::rectangle(img, pt1, pt2, CV_RGB(255, 255, 255), CV_FILLED, 8, 0);
        pt1.y += 15;
        cv::putText(img, char_buff, pt1, cv::FONT_HERSHEY_COMPLEX_SMALL, 0.7, CV_RGB(0, 0, 100), 1, CV_AA);

        auto k = 0;
        if (!dont_show) {
            cv::imshow(windows_name, img);
            k = cv::waitKey(20);
        }
        static auto old_batch = 0;
        if (k == 's' || current_batch == (max_batches - 1) || (current_batch / 100 > old_batch / 100)) {
            old_batch = current_batch;
            save_mat_png(img, "chart.png");
            save_mat_png(img, windows_name);
            cv::putText(img, "- Saved", cv::Point(260, img_size - 10), cv::FONT_HERSHEY_COMPLEX_SMALL, 0.7, CV_RGB(255, 0, 0), 1, CV_AA);
        }
        else
            cv::putText(img, "- Saved", cv::Point(260, img_size - 10), cv::FONT_HERSHEY_COMPLEX_SMALL, 0.7, CV_RGB(255, 255, 255), 1, CV_AA);

        if (mjpeg_port > 0) send_mjpeg((mat_cv *)&img, mjpeg_port, 500000, 70);
    }
    catch (...) {
        cerr << "OpenCV exception: draw_train_loss() \n";
    }
}
// ----------------------------------------


// ====================================================================
// Data augmentation
// ====================================================================

extern "C" image image_data_augmentation(mat_cv* mat, int w, int h,
    int pleft, int ptop, int swidth, int sheight, int flip,
    float dhue, float dsat, float dexp,
    int gaussian_noise, int blur, int num_boxes, float *truth)
{
    image out;
    try {
        auto img = *(cv::Mat *)mat;

        // crop
        cv::Rect src_rect(pleft, ptop, swidth, sheight);
        cv::Rect img_rect(cv::Point2i(0, 0), img.size());
        auto new_src_rect = src_rect & img_rect;

        cv::Rect dst_rect(cv::Point2i(std::max<int>(0, -pleft), std::max<int>(0, -ptop)), new_src_rect.size());
        cv::Mat sized;

        if (src_rect.x == 0 && src_rect.y == 0 && src_rect.size() == img.size()) {
            cv::resize(img, sized, cv::Size(w, h), 0, 0, cv::INTER_LINEAR);
        }
        else {
            cv::Mat cropped(src_rect.size(), img.type());
            //cropped.setTo(cv::Scalar::all(0));
            cropped.setTo(cv::mean(img));

            img(new_src_rect).copyTo(cropped(dst_rect));

            // resize
            cv::resize(cropped, sized, cv::Size(w, h), 0, 0, cv::INTER_LINEAR);
        }

        // flip
        if (flip) {
            cv::Mat cropped;
            cv::flip(sized, cropped, 1);    // 0 - x-axis, 1 - y-axis, -1 - both axes (x & y)
            sized = cropped.clone();
        }

        // HSV augmentation
        // cv::COLOR_BGR2HSV, cv::COLOR_RGB2HSV, cv::COLOR_HSV2BGR, cv::COLOR_HSV2RGB
        if (dsat != 1 || dexp != 1 || dhue != 0) {
            if (img.channels() >= 3)
            {
                cv::Mat hsv_src;
                cvtColor(sized, hsv_src, cv::COLOR_RGB2HSV);    // RGB to HSV

                std::vector<cv::Mat> hsv;
                cv::split(hsv_src, hsv);

                hsv[1] *= dsat;
                hsv[2] *= dexp;
                hsv[0] += 179 * dhue;

                cv::merge(hsv, hsv_src);

                cvtColor(hsv_src, sized, cv::COLOR_HSV2RGB);    // HSV to RGB (the same as previous)
            }
            else
            {
                sized *= dexp;
            }
        }

        //std::stringstream window_name;
        //window_name << "augmentation - " << ipl;
        //cv::imshow(window_name.str(), sized);
        //cv::waitKey(0);

        if (blur) {
            cv::Mat dst(sized.size(), sized.type());
            if (blur == 1) {
                cv::GaussianBlur(sized, dst, cv::Size(17, 17), 0);
                //cv::bilateralFilter(sized, dst, 17, 75, 75);
            }
            else {
                int ksize = (blur / 2) * 2 + 1;
                cv::Size kernel_size = cv::Size(ksize, ksize);
                cv::GaussianBlur(sized, dst, kernel_size, 0);
                //cv::medianBlur(sized, dst, ksize);
                //cv::bilateralFilter(sized, dst, ksize, 75, 75);

                // sharpen
                //cv::Mat img_tmp;
                //cv::GaussianBlur(dst, img_tmp, cv::Size(), 3);
                //cv::addWeighted(dst, 1.5, img_tmp, -0.5, 0, img_tmp);
                //dst = img_tmp;
            }
            //std::cout << " blur num_boxes = " << num_boxes << std::endl;

            if (blur == 1) {
                cv::Rect img_rect(0, 0, sized.cols, sized.rows);
                int t;
                for (t = 0; t < num_boxes; ++t) {
                    auto b = float_to_box_stride(truth + t*(4 + 1), 1);
                    if (!b.x) break;
                    int left = (b.x - b.w / 2.)*sized.cols;
                    int width = b.w*sized.cols;
                    int top = (b.y - b.h / 2.)*sized.rows;
                    int height = b.h*sized.rows;
                    cv::Rect roi(left, top, width, height);
                    roi = roi & img_rect;

                    sized(roi).copyTo(dst(roi));
                }
            }
            dst.copyTo(sized);
        }

        if (gaussian_noise) {
            cv::Mat noise = cv::Mat(sized.size(), sized.type());
            gaussian_noise = std::min(gaussian_noise, 127);
            gaussian_noise = std::max(gaussian_noise, 0);
            cv::randn(noise, 0, gaussian_noise);  //mean and variance
            cv::Mat sized_norm = sized + noise;
            //cv::normalize(sized_norm, sized_norm, 0.0, 255.0, cv::NORM_MINMAX, sized.type());
            //cv::imshow("source", sized);
            //cv::imshow("gaussian noise", sized_norm);
            //cv::waitKey(0);
            sized = sized_norm;
        }

        //char txt[100];
        //sprintf(txt, "blur = %d", blur);
        //cv::putText(sized, txt, cv::Point(100, 100), cv::FONT_HERSHEY_COMPLEX_SMALL, 1.7, CV_RGB(255, 0, 0), 1, CV_AA);

        // Mat -> image
        out = mat_to_image(sized);
    }
    catch (...) {
        cerr << "OpenCV can't augment image: " << w << " x " << h << " \n";
        out = mat_to_image(*(cv::Mat*)mat);
    }
    return out;
}

// blend two images with (alpha and beta)
extern "C" void blend_images_cv(image new_img, float alpha, image old_img, float beta)
{
    cv::Mat new_mat(cv::Size(new_img.w, new_img.h), CV_32FC(new_img.c), new_img.data);// , size_t step = AUTO_STEP)
    const cv::Mat old_mat(cv::Size(old_img.w, old_img.h), CV_32FC(old_img.c), old_img.data);
    cv::addWeighted(new_mat, alpha, old_mat, beta, 0.0, new_mat);
}

// bilateralFilter bluring
extern "C" image blur_image(image src_img, int ksize)
{
    cv::Mat src = image_to_mat(src_img);
    cv::Mat dst;
    cv::Size kernel_size = cv::Size(ksize, ksize);
    cv::GaussianBlur(src, dst, kernel_size, 0);
    //cv::bilateralFilter(src, dst, ksize, 75, 75);
    image dst_img = mat_to_image(dst);
    return dst_img;
}

// ====================================================================
// Draw object - adversarial attack dnn
// ====================================================================

std::atomic<int> x_start, y_start;
std::atomic<int> x_end, y_end;
std::atomic<int> x_size, y_size;
std::atomic<bool> draw_select, selected;

void callback_mouse_click(int event, int x, int y, int flags, void* user_data)
{
    if (event == cv::EVENT_LBUTTONDOWN)
    {
        draw_select = true;
        selected = false;
        x_start = x;
        y_start = y;

        //if (prev_img_rect.contains(Point2i(x, y))) add_id_img = -1;
        //else if (next_img_rect.contains(Point2i(x, y))) add_id_img = 1;
        //else add_id_img = 0;
        //std::cout << "cv::EVENT_LBUTTONDOWN \n";
    }
    else if (event == cv::EVENT_LBUTTONUP)
    {
        x_size = abs(x - x_start);
        y_size = abs(y - y_start);
        x_end = std::max(x, 0);
        y_end = std::max(y, 0);
        draw_select = false;
        selected = true;
        //std::cout << "cv::EVENT_LBUTTONUP \n";
    }
    else if (event == cv::EVENT_MOUSEMOVE)
    {
        x_size = abs(x - x_start);
        y_size = abs(y - y_start);
        x_end = std::max(x, 0);
        y_end = std::max(y, 0);
    }
}

extern "C" void cv_draw_object(image sized, float *truth_cpu, int max_boxes, int num_truth, int *it_num_set, float *lr_set, int *boxonly, int classes, char **names)
{
    cv::Mat frame = image_to_mat(sized);
    if(frame.channels() == 3) cv::cvtColor(frame, frame, cv::COLOR_RGB2BGR);
    cv::Mat frame_clone = frame.clone();


    std::string const window_name = "Marking image";
    cv::namedWindow(window_name, cv::WINDOW_NORMAL);
    cv::resizeWindow(window_name, 1280, 720);
    cv::imshow(window_name, frame);
    cv::moveWindow(window_name, 0, 0);
    cv::setMouseCallback(window_name, callback_mouse_click);


    int it_trackbar_value = 200;
    std::string const it_trackbar_name = "iterations";
    int it_tb_res = cv::createTrackbar(it_trackbar_name, window_name, &it_trackbar_value, 1000);

    int lr_trackbar_value = 10;
    std::string const lr_trackbar_name = "learning_rate exp";
    int lr_tb_res = cv::createTrackbar(lr_trackbar_name, window_name, &lr_trackbar_value, 20);

    int cl_trackbar_value = 0;
    std::string const cl_trackbar_name = "class_id";
    int cl_tb_res = cv::createTrackbar(cl_trackbar_name, window_name, &cl_trackbar_value, classes-1);

    std::string const bo_trackbar_name = "box-only";
    int bo_tb_res = cv::createTrackbar(bo_trackbar_name, window_name, boxonly, 1);

    int i = 0;

    while (!selected) {
#ifndef CV_VERSION_EPOCH
        int pressed_key = cv::waitKeyEx(20);	// OpenCV 3.x
#else
        int pressed_key = cv::waitKey(20);		// OpenCV 2.x
#endif
        if (pressed_key == 27 || pressed_key == 1048603) break;// break;  // ESC - save & exit

        frame_clone = frame.clone();
        char buff[100];
        std::string lr_value = "learning_rate = " + std::to_string(1.0 / pow(2, lr_trackbar_value));
        cv::putText(frame_clone, lr_value, cv::Point2i(10, 20), cv::FONT_HERSHEY_SIMPLEX, 0.5, cv::Scalar(10, 50, 10), 3);
        cv::putText(frame_clone, lr_value, cv::Point2i(10, 20), cv::FONT_HERSHEY_SIMPLEX, 0.5, cv::Scalar(20, 120, 60), 2);
        cv::putText(frame_clone, lr_value, cv::Point2i(10, 20), cv::FONT_HERSHEY_SIMPLEX, 0.5, cv::Scalar(50, 200, 100), 1);

        if (names) {
            std::string obj_name = names[cl_trackbar_value];
            cv::putText(frame_clone, obj_name, cv::Point2i(10, 40), cv::FONT_HERSHEY_SIMPLEX, 0.5, cv::Scalar(10, 50, 10), 3);
            cv::putText(frame_clone, obj_name, cv::Point2i(10, 40), cv::FONT_HERSHEY_SIMPLEX, 0.5, cv::Scalar(20, 120, 60), 2);
            cv::putText(frame_clone, obj_name, cv::Point2i(10, 40), cv::FONT_HERSHEY_SIMPLEX, 0.5, cv::Scalar(50, 200, 100), 1);
        }

        if (draw_select) {
             cv::Rect selected_rect(
                cv::Point2i((int)min(x_start, x_end), (int)min(y_start, y_end)),
                cv::Size(x_size, y_size));

            rectangle(frame_clone, selected_rect, cv::Scalar(150, 200, 150));
        }


        cv::imshow(window_name, frame_clone);
    }

    if (selected) {
        cv::Rect selected_rect(
            cv::Point2i((int)min(x_start, x_end), (int)min(y_start, y_end)),
            cv::Size(x_size, y_size));

        printf(" x_start = %d, y_start = %d, x_size = %d, y_size = %d \n",
            x_start.load(), y_start.load(), x_size.load(), y_size.load());

        rectangle(frame, selected_rect, cv::Scalar(150, 200, 150));
        cv::imshow(window_name, frame);
        cv::waitKey(100);

        float width = x_end - x_start;
        float height = y_end - y_start;

        float const relative_center_x = (float)(x_start + width / 2) / frame.cols;
        float const relative_center_y = (float)(y_start + height / 2) / frame.rows;
        float const relative_width = (float)width / frame.cols;
        float const relative_height = (float)height / frame.rows;

        truth_cpu[i * 5 + 0] = relative_center_x;
        truth_cpu[i * 5 + 1] = relative_center_y;
        truth_cpu[i * 5 + 2] = relative_width;
        truth_cpu[i * 5 + 3] = relative_height;
        truth_cpu[i * 5 + 4] = cl_trackbar_value;
    }

    *it_num_set = it_trackbar_value;
    *lr_set = 1.0 / pow(2, lr_trackbar_value);
}

// ====================================================================
// Show Anchors
// ====================================================================
extern "C" void show_acnhors(int number_of_boxes, int num_of_clusters, float *rel_width_height_array, model anchors_data, int width, int height)
{
    auto labels = cv::Mat(number_of_boxes, 1, CV_32SC1);
    auto points = cv::Mat(number_of_boxes, 2, CV_32FC1);
    auto centers = cv::Mat(num_of_clusters, 2, CV_32FC1);

    for (auto i = 0; i < number_of_boxes; ++i) {
        points.at<float>(i, 0) = rel_width_height_array[i * 2];
        points.at<float>(i, 1) = rel_width_height_array[i * 2 + 1];
    }

    for (auto i = 0; i < num_of_clusters; ++i) {
        centers.at<float>(i, 0) = anchors_data.centers.vals[i][0];
        centers.at<float>(i, 1) = anchors_data.centers.vals[i][1];
    }

    for (auto i = 0; i < number_of_boxes; ++i) {
        labels.at<int>(i, 0) = anchors_data.assignments[i];
    }

    const size_t img_size = 700;
    auto img = cv::Mat(img_size, img_size, CV_8UC3);

    for (auto i = 0; i < number_of_boxes; ++i) {
        cv::Point pt;
        pt.x = points.at<float>(i, 0) * img_size / width;
        pt.y = points.at<float>(i, 1) * img_size / height;
        const auto cluster_idx = labels.at<int>(i, 0);
        const int red_id = (cluster_idx * (uint64_t)123 + 55) % 255;
        const int green_id = (cluster_idx * (uint64_t)321 + 33) % 255;
        const int blue_id = (cluster_idx * (uint64_t)11 + 99) % 255;
        cv::circle(img, pt, 1, CV_RGB(red_id, green_id, blue_id), CV_FILLED, 8, 0);
        //if(pt.x > img_size || pt.y > img_size) printf("\n pt.x = %d, pt.y = %d \n", pt.x, pt.y);
    }

    for (auto j = 0; j < num_of_clusters; ++j) {
        cv::Point pt1, pt2;
        pt1.x = pt1.y = 0;
        pt2.x = centers.at<float>(j, 0) * img_size / width;
        pt2.y = centers.at<float>(j, 1) * img_size / height;
        cv::rectangle(img, pt1, pt2, CV_RGB(255, 255, 255), 1, 8, 0);
    }
    save_mat_png(img, "cloud.png");
    cv::imshow("clusters", img);
    cv::waitKey(0);
    cv::destroyAllWindows();
}

void show_opencv_info()
{
    std::cerr << " OpenCV version: " << CV_VERSION_MAJOR << "." << CV_VERSION_MINOR << "." << CVAUX_STR(CV_VERSION_REVISION) OCV_D
        << std::endl;
}



}   // extern "C"
#else  // OPENCV
extern "C" void show_opencv_info()
{
    std::cerr << " OpenCV isn't used - data augmentation will be slow \n";
}
extern "C" int wait_key_cv(int delay) { return 0; }
extern "C" int wait_until_press_key_cv() { return 0; }
extern "C" void destroy_all_windows_cv() {}
#endif // OPENCV<|MERGE_RESOLUTION|>--- conflicted
+++ resolved
@@ -102,13 +102,7 @@
 {
     cv::Mat *mat_ptr = NULL;
     try {
-<<<<<<< HEAD
-        const auto mat_ptr = new cv::Mat();
-        auto& mat = *mat_ptr;
-        mat = cv::imread(filename, flag);
-=======
         cv::Mat mat = cv::imread(filename, flag);
->>>>>>> 3708b2e4
         if (mat.empty())
         {
             std::string shrinked_filename = filename;
@@ -150,12 +144,12 @@
     }
     //flag |= IMREAD_IGNORE_ORIENTATION;    // un-comment it if you want
 
-    const auto mat_ptr = (cv::Mat *)load_image_mat_cv(filename, flag);
+    cv::Mat *mat_ptr = (cv::Mat *)load_image_mat_cv(filename, flag);
 
     if (mat_ptr == NULL) {
         return cv::Mat();
     }
-    auto mat = *mat_ptr;
+    cv::Mat mat = *mat_ptr;
     delete mat_ptr;
 
     return mat;
@@ -164,7 +158,7 @@
 
 extern "C" image load_image_cv(char *filename, int channels)
 {
-    const auto mat = load_image_mat(filename, channels);
+    cv::Mat mat = load_image_mat(filename, channels);
 
     if (mat.empty()) {
         return make_image(10, 10, channels);
@@ -177,7 +171,7 @@
 {
     image out;
     try {
-        const auto loaded_image = load_image_mat(filename, c);
+        cv::Mat loaded_image = load_image_mat(filename, c);
 
         *im = mat_to_image(loaded_image);
 
@@ -217,7 +211,7 @@
 extern "C" void release_mat(mat_cv **mat)
 {
     try {
-        const auto mat_ptr = (cv::Mat **)mat;
+        cv::Mat **mat_ptr = (cv::Mat **)mat;
         if (*mat_ptr) delete *mat_ptr;
         *mat_ptr = NULL;
     }
@@ -313,16 +307,16 @@
 
 extern "C" cv::Mat image_to_mat(image img)
 {
-    const auto channels = img.c;
-    const auto width = img.w;
-    const auto height = img.h;
-    auto mat = cv::Mat(height, width, CV_8UC(channels));
-    const int step = mat.step;
-
-    for (auto y = 0; y < img.h; ++y) {
-        for (auto x = 0; x < img.w; ++x) {
-            for (auto c = 0; c < img.c; ++c) {
-                const auto val = img.data[c*img.h*img.w + y*img.w + x];
+    int channels = img.c;
+    int width = img.w;
+    int height = img.h;
+    cv::Mat mat = cv::Mat(height, width, CV_8UC(channels));
+    int step = mat.step;
+
+    for (int y = 0; y < img.h; ++y) {
+        for (int x = 0; x < img.w; ++x) {
+            for (int c = 0; c < img.c; ++c) {
+                float val = img.data[c*img.h*img.w + y*img.w + x];
                 mat.data[y*step + x*img.c + c] = (unsigned char)(val * 255);
             }
         }
@@ -333,15 +327,15 @@
 
 extern "C" image mat_to_image(cv::Mat mat)
 {
-    const auto w = mat.cols;
-    const auto h = mat.rows;
-    const auto c = mat.channels();
-    const auto im = make_image(w, h, c);
-    const auto data = (unsigned char *)mat.data;
-    const int step = mat.step;
-    for (auto y = 0; y < h; ++y) {
-        for (auto k = 0; k < c; ++k) {
-            for (auto x = 0; x < w; ++x) {
+    int w = mat.cols;
+    int h = mat.rows;
+    int c = mat.channels();
+    image im = make_image(w, h, c);
+    unsigned char *data = (unsigned char *)mat.data;
+    int step = mat.step;
+    for (int y = 0; y < h; ++y) {
+        for (int k = 0; k < c; ++k) {
+            for (int x = 0; x < w; ++x) {
                 //uint8_t val = mat.ptr<uint8_t>(y)[c * x + k];
                 //uint8_t val = mat.at<Vec3b>(y, x).val[k];
                 //im.data[k*w*h + y*w + x] = val / 255.0f;
@@ -441,10 +435,10 @@
 extern "C" void show_image_cv(image p, const char *name)
 {
     try {
-        const auto copy = copy_image(p);
+        image copy = copy_image(p);
         constrain_image(copy);
 
-        auto mat = image_to_mat(copy);
+        cv::Mat mat = image_to_mat(copy);
         if (mat.channels() == 3) cv::cvtColor(mat, mat, cv::COLOR_RGB2BGR);
         else if (mat.channels() == 4) cv::cvtColor(mat, mat, cv::COLOR_RGBA2BGR);
         cv::namedWindow(name, cv::WINDOW_NORMAL);
@@ -473,7 +467,7 @@
 {
     try {
         if (mat_ptr == NULL) return;
-        auto& mat = *(cv::Mat *)mat_ptr;
+        cv::Mat &mat = *(cv::Mat *)mat_ptr;
         cv::namedWindow(name, cv::WINDOW_NORMAL);
         cv::imshow(name, mat);
     }
@@ -488,7 +482,7 @@
 extern "C" write_cv *create_video_writer(char *out_filename, char c1, char c2, char c3, char c4, int fps, int width, int height, int is_color)
 {
     try {
-        const auto output_video_writer =
+    cv::VideoWriter * output_video_writer =
 #ifdef CV_VERSION_EPOCH
         new cv::VideoWriter(out_filename, CV_FOURCC(c1, c2, c3, c4), fps, cv::Size(width, height), is_color);
 #else
@@ -506,13 +500,8 @@
 extern "C" void write_frame_cv(write_cv *output_video_writer, mat_cv *mat)
 {
     try {
-<<<<<<< HEAD
-        auto out = (cv::VideoWriter *)output_video_writer;
-        out->write(*mat);
-=======
         cv::VideoWriter *out = (cv::VideoWriter *)output_video_writer;
         out->write(*(cv::Mat*)mat);
->>>>>>> 3708b2e4
     }
     catch (...) {
         cerr << "OpenCV exception: write_frame_cv \n";
@@ -524,7 +513,7 @@
     try {
         if (output_video_writer) {
             std::cout << " closing...";
-            auto out = *(cv::VideoWriter **)output_video_writer;
+            cv::VideoWriter *out = *(cv::VideoWriter **)output_video_writer;
             out->release();
             delete out;
             output_video_writer = NULL;
@@ -607,7 +596,7 @@
 extern "C" void release_capture(cap_cv* cap)
 {
     try {
-        const auto cpp_cap = (cv::VideoCapture *)cap;
+        cv::VideoCapture *cpp_cap = (cv::VideoCapture *)cap;
         delete cpp_cap;
     }
     catch (...) {
@@ -616,17 +605,12 @@
 }
 // ----------------------------------------
 
-<<<<<<< HEAD
-mat_cv* get_capture_frame_cv(cap_cv *cap) {
-    const auto mat = new cv::Mat();
-=======
 extern "C" mat_cv* get_capture_frame_cv(cap_cv *cap) {
     cv::Mat *mat = NULL;
->>>>>>> 3708b2e4
     try {
         mat = new cv::Mat();
         if (cap) {
-            auto& cpp_cap = *(cv::VideoCapture *)cap;
+            cv::VideoCapture &cpp_cap = *(cv::VideoCapture *)cap;
             if (cpp_cap.isOpened())
             {
                 cpp_cap >> *mat;
@@ -644,9 +628,9 @@
 
 extern "C" int get_stream_fps_cpp_cv(cap_cv *cap)
 {
-    auto fps = 25;
-    try {
-        auto& cpp_cap = *(cv::VideoCapture *)cap;
+    int fps = 25;
+    try {
+        cv::VideoCapture &cpp_cap = *(cv::VideoCapture *)cap;
 #ifndef CV_VERSION_EPOCH    // OpenCV 3.x
         fps = cpp_cap.get(cv::CAP_PROP_FPS);
 #else                        // OpenCV 2.x
@@ -663,7 +647,7 @@
 extern "C" double get_capture_property_cv(cap_cv *cap, int property_id)
 {
     try {
-        auto& cpp_cap = *(cv::VideoCapture *)cap;
+        cv::VideoCapture &cpp_cap = *(cv::VideoCapture *)cap;
         return cpp_cap.get(property_id);
     }
     catch (...) {
@@ -676,7 +660,7 @@
 extern "C" double get_capture_frame_count_cv(cap_cv *cap)
 {
     try {
-        auto& cpp_cap = *(cv::VideoCapture *)cap;
+        cv::VideoCapture &cpp_cap = *(cv::VideoCapture *)cap;
 #ifndef CV_VERSION_EPOCH    // OpenCV 3.x
         return cpp_cap.get(cv::CAP_PROP_FRAME_COUNT);
 #else                        // OpenCV 2.x
@@ -693,7 +677,7 @@
 extern "C" int set_capture_property_cv(cap_cv *cap, int property_id, double value)
 {
     try {
-        auto& cpp_cap = *(cv::VideoCapture *)cap;
+        cv::VideoCapture &cpp_cap = *(cv::VideoCapture *)cap;
         return cpp_cap.set(property_id, value);
     }
     catch (...) {
@@ -706,7 +690,7 @@
 extern "C" int set_capture_position_frame_cv(cap_cv *cap, int index)
 {
     try {
-        auto& cpp_cap = *(cv::VideoCapture *)cap;
+        cv::VideoCapture &cpp_cap = *(cv::VideoCapture *)cap;
 #ifndef CV_VERSION_EPOCH    // OpenCV 3.x
         return cpp_cap.set(cv::CAP_PROP_POS_FRAMES, index);
 #else                        // OpenCV 2.x
@@ -728,13 +712,8 @@
 
 extern "C" image get_image_from_stream_cpp(cap_cv *cap)
 {
-<<<<<<< HEAD
-    auto src = new cv::Mat();
-    static auto once = 1;
-=======
     cv::Mat *src = NULL;
     static int once = 1;
->>>>>>> 3708b2e4
     if (once) {
         once = 0;
         do {
@@ -748,7 +727,7 @@
         src = (cv::Mat*)get_capture_frame_cv(cap);
 
     if (!src) return make_empty_image(0, 0, 0);
-    const auto im = mat_to_image(*src);
+    image im = mat_to_image(*src);
     rgbgr_image(im);
     if (src) delete src;
     return im;
@@ -764,7 +743,7 @@
     if (src->cols < 1 || src->rows < 1 || src->channels() < 1) {
         if (dont_close) {
             delete src;// cvReleaseImage(&src);
-            auto z = 0;
+            int z = 0;
             for (z = 0; z < 20; ++z) {
                 src = (cv::Mat*)get_capture_frame_cv(cap);
                 delete src;// cvReleaseImage(&src);
@@ -782,7 +761,7 @@
     c = c ? c : 3;
     cv::Mat *src = NULL;
 
-    static auto once = 1;
+    static int once = 1;
     if (once) {
         once = 0;
         do {
@@ -799,10 +778,10 @@
 
     *(cv::Mat **)in_img = src;
 
-    auto new_img = cv::Mat(h, w, CV_8UC(c));
+    cv::Mat new_img = cv::Mat(h, w, CV_8UC(c));
     cv::resize(*src, new_img, new_img.size(), 0, 0, cv::INTER_LINEAR);
     if (c>1) cv::cvtColor(new_img, new_img, cv::COLOR_RGB2BGR);
-    const auto im = mat_to_image(new_img);
+    image im = mat_to_image(new_img);
 
     //show_image_cv(im, "im");
     //show_image_mat(*in_img, "in_img");
@@ -814,7 +793,7 @@
 {
     c = c ? c : 3;
     cv::Mat *src = NULL;
-    static auto once = 1;
+    static int once = 1;
     if (once) {
         once = 0;
         do {
@@ -833,8 +812,8 @@
     cv::resize(*src, **(cv::Mat**)in_img, (*(cv::Mat**)in_img)->size(), 0, 0, cv::INTER_LINEAR);
 
     if (c>1) cv::cvtColor(*src, *src, cv::COLOR_RGB2BGR);
-    const auto tmp = mat_to_image(*src);
-    const auto im = letterbox_image(tmp, w, h);
+    image tmp = mat_to_image(*src);
+    image im = letterbox_image(tmp, w, h);
     free_image(tmp);
     release_mat((mat_cv **)&src);
 
@@ -869,14 +848,14 @@
 
 extern "C" void save_cv_png(mat_cv *img_src, const char *name)
 {
-    const auto img = (cv::Mat* )img_src;
+    cv::Mat* img = (cv::Mat* )img_src;
     save_mat_png(*img, name);
 }
 // ----------------------------------------
 
 extern "C" void save_cv_jpg(mat_cv *img_src, const char *name)
 {
-    const auto img = (cv::Mat*)img_src;
+    cv::Mat* img = (cv::Mat*)img_src;
     save_mat_jpg(*img, name);
 }
 // ----------------------------------------
@@ -888,21 +867,17 @@
 extern "C" void draw_detections_cv_v3(mat_cv* mat, detection *dets, int num, float thresh, char **names, image **alphabet, int classes, int ext_output)
 {
     try {
-<<<<<<< HEAD
-        cv::Mat *show_img = mat;
-=======
         cv::Mat *show_img = (cv::Mat*)mat;
         int i, j;
->>>>>>> 3708b2e4
         if (!show_img) return;
-        static auto frame_id = 0;
+        static int frame_id = 0;
         frame_id++;
 
-        for (int i = 0; i < num; ++i) {
+        for (i = 0; i < num; ++i) {
             char labelstr[4096] = { 0 };
-            auto class_id = -1;
-            for (int j = 0; j < classes; ++j) {
-                const auto show = strncmp(names[j], "dont_show", 9);
+            int class_id = -1;
+            for (j = 0; j < classes; ++j) {
+                int show = strncmp(names[j], "dont_show", 9);
                 if (dets[i].prob[j] > thresh && show) {
                     if (class_id < 0) {
                         strcat(labelstr, names[j]);
@@ -920,7 +895,7 @@
                 }
             }
             if (class_id >= 0) {
-                const int width = std::max(1.0f, show_img->rows * .002f);
+                int width = std::max(1.0f, show_img->rows * .002f);
 
                 //if(0){
                 //width = pow(prob, 1./2.)*10+1;
@@ -928,10 +903,10 @@
                 //}
 
                 //printf("%d %s: %.0f%%\n", i, names[class_id], prob*100);
-                const auto offset = class_id * 123457 % classes;
-                const auto red = get_color(2, offset, classes);
-                const auto green = get_color(1, offset, classes);
-                const auto blue = get_color(0, offset, classes);
+                int offset = class_id * 123457 % classes;
+                float red = get_color(2, offset, classes);
+                float green = get_color(1, offset, classes);
+                float blue = get_color(0, offset, classes);
                 float rgb[3];
 
                 //width = prob*20+2;
@@ -939,7 +914,7 @@
                 rgb[0] = red;
                 rgb[1] = green;
                 rgb[2] = blue;
-                auto b = dets[i].bbox;
+                box b = dets[i].bbox;
                 if (std::isnan(b.w) || std::isinf(b.w)) b.w = 0.5;
                 if (std::isnan(b.h) || std::isinf(b.h)) b.h = 0.5;
                 if (std::isnan(b.x) || std::isinf(b.x)) b.x = 0.5;
@@ -966,8 +941,8 @@
                 //int b_height = bot - top;
                 //sprintf(labelstr, "%d x %d - w: %d, h: %d", b_x_center, b_y_center, b_width, b_height);
 
-                auto const font_size = show_img->rows / 1000.F;
-                auto const text_size = cv::getTextSize(labelstr, cv::FONT_HERSHEY_COMPLEX_SMALL, font_size, 1, 0);
+                float const font_size = show_img->rows / 1000.F;
+                cv::Size const text_size = cv::getTextSize(labelstr, cv::FONT_HERSHEY_COMPLEX_SMALL, font_size, 1, 0);
                 cv::Point pt1, pt2, pt_text, pt_text_bg1, pt_text_bg2;
                 pt1.x = left;
                 pt1.y = top;
@@ -1011,7 +986,7 @@
 
                 cv::rectangle(*show_img, pt_text_bg1, pt_text_bg2, color, width, 8, 0);
                 cv::rectangle(*show_img, pt_text_bg1, pt_text_bg2, color, CV_FILLED, 8, 0);    // filled
-                const auto black_color = CV_RGB(0, 0, 0);
+                cv::Scalar black_color = CV_RGB(0, 0, 0);
                 cv::putText(*show_img, labelstr, pt_text, cv::FONT_HERSHEY_COMPLEX_SMALL, font_size, black_color, 2 * font_size, CV_AA);
                 // cv::FONT_HERSHEY_COMPLEX_SMALL, cv::FONT_HERSHEY_SIMPLEX
             }
@@ -1031,10 +1006,10 @@
 // ====================================================================
 extern "C" mat_cv* draw_train_chart(char *windows_name, float max_img_loss, int max_batches, int number_of_lines, int img_size, int dont_show, char* chart_path)
 {
-    const auto img_offset = 60;
-    const auto draw_size = img_size - img_offset;
-    const auto img_ptr = new cv::Mat(img_size, img_size, CV_8UC3, CV_RGB(255, 255, 255));
-    auto& img = *img_ptr;
+    int img_offset = 60;
+    int draw_size = img_size - img_offset;
+    cv::Mat *img_ptr = new cv::Mat(img_size, img_size, CV_8UC3, CV_RGB(255, 255, 255));
+    cv::Mat &img = *img_ptr;
     cv::Point pt1, pt2, pt_text;
 
     try {
@@ -1100,9 +1075,9 @@
     float precision, int draw_precision, char *accuracy_name, int dont_show, int mjpeg_port, double time_remaining)
 {
     try {
-        auto& img = *(cv::Mat*)img_src;
-        const auto img_offset = 60;
-        const auto draw_size = img_size - img_offset;
+        cv::Mat &img = *(cv::Mat*)img_src;
+        int img_offset = 60;
+        int draw_size = img_size - img_offset;
         char char_buff[100];
         cv::Point pt1, pt2;
         pt1.x = img_offset + draw_size * (float)current_batch / max_batches;
@@ -1114,8 +1089,8 @@
         if (draw_precision) {
             static float old_precision = 0;
             static float max_precision = 0;
-            static auto iteration_old = 0;
-            static auto text_iteration_old = 0;
+            static int iteration_old = 0;
+            static int text_iteration_old = 0;
             if (iteration_old == 0)
                 cv::putText(img, accuracy_name, cv::Point(10, 12), cv::FONT_HERSHEY_COMPLEX_SMALL, 0.7, CV_RGB(255, 0, 0), 1, CV_AA);
 
@@ -1147,12 +1122,12 @@
         pt1.y += 15;
         cv::putText(img, char_buff, pt1, cv::FONT_HERSHEY_COMPLEX_SMALL, 0.7, CV_RGB(0, 0, 100), 1, CV_AA);
 
-        auto k = 0;
+        int k = 0;
         if (!dont_show) {
             cv::imshow(windows_name, img);
             k = cv::waitKey(20);
         }
-        static auto old_batch = 0;
+        static int old_batch = 0;
         if (k == 's' || current_batch == (max_batches - 1) || (current_batch / 100 > old_batch / 100)) {
             old_batch = current_batch;
             save_mat_png(img, "chart.png");
@@ -1182,12 +1157,12 @@
 {
     image out;
     try {
-        auto img = *(cv::Mat *)mat;
+        cv::Mat img = *(cv::Mat *)mat;
 
         // crop
         cv::Rect src_rect(pleft, ptop, swidth, sheight);
         cv::Rect img_rect(cv::Point2i(0, 0), img.size());
-        auto new_src_rect = src_rect & img_rect;
+        cv::Rect new_src_rect = src_rect & img_rect;
 
         cv::Rect dst_rect(cv::Point2i(std::max<int>(0, -pleft), std::max<int>(0, -ptop)), new_src_rect.size());
         cv::Mat sized;
@@ -1268,7 +1243,7 @@
                 cv::Rect img_rect(0, 0, sized.cols, sized.rows);
                 int t;
                 for (t = 0; t < num_boxes; ++t) {
-                    auto b = float_to_box_stride(truth + t*(4 + 1), 1);
+                    box b = float_to_box_stride(truth + t*(4 + 1), 1);
                     if (!b.x) break;
                     int left = (b.x - b.w / 2.)*sized.cols;
                     int width = b.w*sized.cols;
@@ -1314,7 +1289,7 @@
 extern "C" void blend_images_cv(image new_img, float alpha, image old_img, float beta)
 {
     cv::Mat new_mat(cv::Size(new_img.w, new_img.h), CV_32FC(new_img.c), new_img.data);// , size_t step = AUTO_STEP)
-    const cv::Mat old_mat(cv::Size(old_img.w, old_img.h), CV_32FC(old_img.c), old_img.data);
+    cv::Mat old_mat(cv::Size(old_img.w, old_img.h), CV_32FC(old_img.c), old_img.data);
     cv::addWeighted(new_mat, alpha, old_mat, beta, 0.0, new_mat);
 }
 
@@ -1474,40 +1449,40 @@
 // ====================================================================
 extern "C" void show_acnhors(int number_of_boxes, int num_of_clusters, float *rel_width_height_array, model anchors_data, int width, int height)
 {
-    auto labels = cv::Mat(number_of_boxes, 1, CV_32SC1);
-    auto points = cv::Mat(number_of_boxes, 2, CV_32FC1);
-    auto centers = cv::Mat(num_of_clusters, 2, CV_32FC1);
-
-    for (auto i = 0; i < number_of_boxes; ++i) {
+    cv::Mat labels = cv::Mat(number_of_boxes, 1, CV_32SC1);
+    cv::Mat points = cv::Mat(number_of_boxes, 2, CV_32FC1);
+    cv::Mat centers = cv::Mat(num_of_clusters, 2, CV_32FC1);
+
+    for (int i = 0; i < number_of_boxes; ++i) {
         points.at<float>(i, 0) = rel_width_height_array[i * 2];
         points.at<float>(i, 1) = rel_width_height_array[i * 2 + 1];
     }
 
-    for (auto i = 0; i < num_of_clusters; ++i) {
+    for (int i = 0; i < num_of_clusters; ++i) {
         centers.at<float>(i, 0) = anchors_data.centers.vals[i][0];
         centers.at<float>(i, 1) = anchors_data.centers.vals[i][1];
     }
 
-    for (auto i = 0; i < number_of_boxes; ++i) {
+    for (int i = 0; i < number_of_boxes; ++i) {
         labels.at<int>(i, 0) = anchors_data.assignments[i];
     }
 
-    const size_t img_size = 700;
-    auto img = cv::Mat(img_size, img_size, CV_8UC3);
-
-    for (auto i = 0; i < number_of_boxes; ++i) {
+    size_t img_size = 700;
+    cv::Mat img = cv::Mat(img_size, img_size, CV_8UC3);
+
+    for (int i = 0; i < number_of_boxes; ++i) {
         cv::Point pt;
         pt.x = points.at<float>(i, 0) * img_size / width;
         pt.y = points.at<float>(i, 1) * img_size / height;
-        const auto cluster_idx = labels.at<int>(i, 0);
-        const int red_id = (cluster_idx * (uint64_t)123 + 55) % 255;
-        const int green_id = (cluster_idx * (uint64_t)321 + 33) % 255;
-        const int blue_id = (cluster_idx * (uint64_t)11 + 99) % 255;
+        int cluster_idx = labels.at<int>(i, 0);
+        int red_id = (cluster_idx * (uint64_t)123 + 55) % 255;
+        int green_id = (cluster_idx * (uint64_t)321 + 33) % 255;
+        int blue_id = (cluster_idx * (uint64_t)11 + 99) % 255;
         cv::circle(img, pt, 1, CV_RGB(red_id, green_id, blue_id), CV_FILLED, 8, 0);
         //if(pt.x > img_size || pt.y > img_size) printf("\n pt.x = %d, pt.y = %d \n", pt.x, pt.y);
     }
 
-    for (auto j = 0; j < num_of_clusters; ++j) {
+    for (int j = 0; j < num_of_clusters; ++j) {
         cv::Point pt1, pt2;
         pt1.x = pt1.y = 0;
         pt2.x = centers.at<float>(j, 0) * img_size / width;
