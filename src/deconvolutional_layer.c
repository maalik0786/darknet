#include "deconvolutional_layer.h"
#include "convolutional_layer.h"
#include "utils.h"
#include "im2col.h"
#include "col2im.h"
#include "blas.h"
#include "gemm.h"
#include <stdio.h>
#include <time.h>

int deconvolutional_out_height(deconvolutional_layer l)
{
    const int h = l.stride*(l.h - 1) + l.size;
    return h;
}

int deconvolutional_out_width(deconvolutional_layer l)
{
    const int w = l.stride*(l.w - 1) + l.size;
    return w;
}

int deconvolutional_out_size(deconvolutional_layer l)
{
    return deconvolutional_out_height(l) * deconvolutional_out_width(l);
}

image get_deconvolutional_image(deconvolutional_layer l)
{
    int h = deconvolutional_out_height(l);
    int w = deconvolutional_out_width(l);
    int c = l.n;
    return float_to_image(w,h,c,l.output);
}

image get_deconvolutional_delta(deconvolutional_layer l)
{
    int h = deconvolutional_out_height(l);
    int w = deconvolutional_out_width(l);
    int c = l.n;
    return float_to_image(w,h,c,l.delta);
}

deconvolutional_layer make_deconvolutional_layer(int batch, int h, int w, int c, int n, int size, int stride, ACTIVATION activation)
{
    int i;
    deconvolutional_layer l = { (LAYER_TYPE)0 };
    l.type = DECONVOLUTIONAL;

    l.h = h;
    l.w = w;
    l.c = c;
    l.n = n;
    l.batch = batch;
    l.stride = stride;
    l.size = size;

    l.weights = (float*)xcalloc(c * n * size * size, sizeof(float));
    l.weight_updates = (float*)xcalloc(c * n * size * size, sizeof(float));

<<<<<<< HEAD
    l.biases = (float*)calloc(n, sizeof(float));
    l.bias_updates = (float*)calloc(n, sizeof(float));
    const float scale = 1./sqrt(size*size*c);
=======
    l.biases = (float*)xcalloc(n, sizeof(float));
    l.bias_updates = (float*)xcalloc(n, sizeof(float));
    float scale = 1./sqrt(size*size*c);
>>>>>>> 3708b2e4
    for(i = 0; i < c*n*size*size; ++i) l.weights[i] = scale*rand_normal();
    for(i = 0; i < n; ++i){
        l.biases[i] = scale;
    }
    const int out_h = deconvolutional_out_height(l);
    const int out_w = deconvolutional_out_width(l);

    l.out_h = out_h;
    l.out_w = out_w;
    l.out_c = n;
    l.outputs = l.out_w * l.out_h * l.out_c;
    l.inputs = l.w * l.h * l.c;

    l.col_image = (float*)xcalloc(h * w * size * size * n, sizeof(float));
    l.output = (float*)xcalloc(l.batch * out_h * out_w * n, sizeof(float));
    l.delta = (float*)xcalloc(l.batch * out_h * out_w * n, sizeof(float));

    l.forward = forward_deconvolutional_layer;
    l.backward = backward_deconvolutional_layer;
    l.update = update_deconvolutional_layer;

    #ifdef GPU
    l.weights_gpu = cuda_make_array(l.weights, c*n*size*size);
    l.weight_updates_gpu = cuda_make_array(l.weight_updates, c*n*size*size);

    l.biases_gpu = cuda_make_array(l.biases, n);
    l.bias_updates_gpu = cuda_make_array(l.bias_updates, n);

    l.col_image_gpu = cuda_make_array(l.col_image, h*w*size*size*n);
    l.delta_gpu = cuda_make_array(l.delta, l.batch*out_h*out_w*n);
    l.output_gpu = cuda_make_array(l.output, l.batch*out_h*out_w*n);
    #endif

    l.activation = activation;

    fprintf(stderr, "Deconvolutional Layer: %d x %d x %d image, %d filters -> %d x %d x %d image\n", h,w,c,n, out_h, out_w, n);

    return l;
}

void resize_deconvolutional_layer(deconvolutional_layer *l, int h, int w)
{
    l->h = h;
    l->w = w;
    const int out_h = deconvolutional_out_height(*l);
    const int out_w = deconvolutional_out_width(*l);

    l->col_image = (float*)xrealloc(l->col_image,
                                out_h*out_w*l->size*l->size*l->c*sizeof(float));
    l->output = (float*)xrealloc(l->output,
                                l->batch*out_h * out_w * l->n*sizeof(float));
    l->delta = (float*)xrealloc(l->delta,
                                l->batch*out_h * out_w * l->n*sizeof(float));
    #ifdef GPU
    cuda_free(l->col_image_gpu);
    cuda_free(l->delta_gpu);
    cuda_free(l->output_gpu);

    l->col_image_gpu = cuda_make_array(l->col_image, out_h*out_w*l->size*l->size*l->c);
    l->delta_gpu = cuda_make_array(l->delta, l->batch*out_h*out_w*l->n);
    l->output_gpu = cuda_make_array(l->output, l->batch*out_h*out_w*l->n);
    #endif
}

void forward_deconvolutional_layer(const deconvolutional_layer l, network_state state)
{
    int i;
    int out_h = deconvolutional_out_height(l);
    int out_w = deconvolutional_out_width(l);
    int size = out_h*out_w;

    int m = l.size*l.size*l.n;
    int n = l.h*l.w;
    int k = l.c;

    fill_cpu(l.outputs*l.batch, 0, l.output, 1);

    for(i = 0; i < l.batch; ++i){
        float *a = l.weights;
        float *b = state.input + i*l.c*l.h*l.w;
        float *c = l.col_image;

        gemm(1,0,m,n,k,1,a,m,b,n,0,c,n);

        col2im_cpu(c, l.n, out_h, out_w, l.size, l.stride, 0, l.output+i*l.n*size);
    }
    add_bias(l.output, l.biases, l.batch, l.n, size);
    activate_array(l.output, l.batch*l.n*size, l.activation);
}

void backward_deconvolutional_layer(deconvolutional_layer l, network_state state)
{
    float alpha = 1./l.batch;
    int out_h = deconvolutional_out_height(l);
    int out_w = deconvolutional_out_width(l);
    int size = out_h*out_w;
    int i;

    gradient_array(l.output, size*l.n*l.batch, l.activation, l.delta);
    backward_bias(l.bias_updates, l.delta, l.batch, l.n, size);

    for(i = 0; i < l.batch; ++i){
        int m = l.c;
        int n = l.size*l.size*l.n;
        int k = l.h*l.w;

        float *a = state.input + i*m*n;
        float *b = l.col_image;
        float *c = l.weight_updates;

        im2col_cpu(l.delta + i*l.n*size, l.n, out_h, out_w,
                l.size, l.stride, 0, b);
        gemm(0,1,m,n,k,alpha,a,k,b,k,1,c,n);

        if(state.delta){
            int m = l.c;
            int n = l.h*l.w;
            int k = l.size*l.size*l.n;

            float *a = l.weights;
            float *b = l.col_image;
            float *c = state.delta + i*n*m;

            gemm(0,0,m,n,k,1,a,k,b,n,1,c,n);
        }
    }
}

void update_deconvolutional_layer(deconvolutional_layer l, int skip, float learning_rate, float momentum, float decay)
{
    const int size = l.size*l.size*l.c*l.n;
    axpy_cpu(l.n, learning_rate, l.bias_updates, 1, l.biases, 1);
    scal_cpu(l.n, momentum, l.bias_updates, 1);

    axpy_cpu(size, -decay, l.weights, 1, l.weight_updates, 1);
    axpy_cpu(size, learning_rate, l.weight_updates, 1, l.weights, 1);
    scal_cpu(size, momentum, l.weight_updates, 1);
}<|MERGE_RESOLUTION|>--- conflicted
+++ resolved
@@ -58,15 +58,9 @@
     l.weights = (float*)xcalloc(c * n * size * size, sizeof(float));
     l.weight_updates = (float*)xcalloc(c * n * size * size, sizeof(float));
 
-<<<<<<< HEAD
-    l.biases = (float*)calloc(n, sizeof(float));
-    l.bias_updates = (float*)calloc(n, sizeof(float));
-    const float scale = 1./sqrt(size*size*c);
-=======
     l.biases = (float*)xcalloc(n, sizeof(float));
     l.bias_updates = (float*)xcalloc(n, sizeof(float));
     float scale = 1./sqrt(size*size*c);
->>>>>>> 3708b2e4
     for(i = 0; i < c*n*size*size; ++i) l.weights[i] = scale*rand_normal();
     for(i = 0; i < n; ++i){
         l.biases[i] = scale;
