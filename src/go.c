--- conflicted
+++ resolved
@@ -46,12 +46,8 @@
     }
     printf("%d\n", count);
     m.n = count;
-<<<<<<< HEAD
     m.data = (char**)xrealloc(m.data, count * sizeof(char*));
-=======
-    m.data = (char**)realloc(m.data, count * sizeof(char*));
     fclose(fp);
->>>>>>> e6250662
     return m;
 }
 
