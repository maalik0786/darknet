#include "batchnorm_layer.h"
#include "blas.h"
#include "utils.h"
#include <stdio.h>

layer make_batchnorm_layer(int batch, int w, int h, int c, int train)
{
    fprintf(stderr, "Batch Normalization Layer: %d x %d x %d image\n", w,h,c);
    layer layer = { (LAYER_TYPE)0 };
    layer.type = BATCHNORM;
    layer.batch = batch;
    layer.train = train;
    layer.h = layer.out_h = h;
    layer.w = layer.out_w = w;
    layer.c = layer.out_c = c;

    layer.n = layer.c;
    layer.output = (float*)xcalloc(h * w * c * batch, sizeof(float));
    layer.delta = (float*)xcalloc(h * w * c * batch, sizeof(float));
    layer.inputs = w*h*c;
    layer.outputs = layer.inputs;

<<<<<<< HEAD
    layer.scales = (float*)calloc(c, sizeof(float));
    layer.scale_updates = (float*)calloc(c, sizeof(float));
    for(int i = 0; i < c; ++i){
=======
    layer.biases = (float*)xcalloc(c, sizeof(float));
    layer.bias_updates = (float*)xcalloc(c, sizeof(float));

    layer.scales = (float*)xcalloc(c, sizeof(float));
    layer.scale_updates = (float*)xcalloc(c, sizeof(float));
    int i;
    for(i = 0; i < c; ++i){
>>>>>>> 3708b2e4
        layer.scales[i] = 1;
    }

    layer.mean = (float*)xcalloc(c, sizeof(float));
    layer.variance = (float*)xcalloc(c, sizeof(float));

    layer.rolling_mean = (float*)xcalloc(c, sizeof(float));
    layer.rolling_variance = (float*)xcalloc(c, sizeof(float));

    layer.forward = forward_batchnorm_layer;
    layer.backward = backward_batchnorm_layer;
    layer.update = update_batchnorm_layer;
#ifdef GPU
    layer.forward_gpu = forward_batchnorm_layer_gpu;
    layer.backward_gpu = backward_batchnorm_layer_gpu;
    layer.update_gpu = update_batchnorm_layer_gpu;

    layer.output_gpu =  cuda_make_array(layer.output, h * w * c * batch);

    layer.biases_gpu = cuda_make_array(layer.biases, c);
    layer.scales_gpu = cuda_make_array(layer.scales, c);

    if (train) {
        layer.delta_gpu = cuda_make_array(layer.delta, h * w * c * batch);

        layer.bias_updates_gpu = cuda_make_array(layer.bias_updates, c);
        layer.scale_updates_gpu = cuda_make_array(layer.scale_updates, c);

        layer.mean_delta_gpu = cuda_make_array(layer.mean, c);
        layer.variance_delta_gpu = cuda_make_array(layer.variance, c);
    }

    layer.mean_gpu = cuda_make_array(layer.mean, c);
    layer.variance_gpu = cuda_make_array(layer.variance, c);

    layer.rolling_mean_gpu = cuda_make_array(layer.mean, c);
    layer.rolling_variance_gpu = cuda_make_array(layer.variance, c);

    if (train) {
        layer.x_gpu = cuda_make_array(layer.output, layer.batch*layer.outputs);
#ifndef CUDNN
        layer.x_norm_gpu = cuda_make_array(layer.output, layer.batch*layer.outputs);
#endif  // not CUDNN
    }

#ifdef CUDNN
    CHECK_CUDNN(cudnnCreateTensorDescriptor(&layer.normTensorDesc));
    CHECK_CUDNN(cudnnCreateTensorDescriptor(&layer.normDstTensorDesc));
    CHECK_CUDNN(cudnnSetTensor4dDescriptor(layer.normDstTensorDesc, CUDNN_TENSOR_NCHW, CUDNN_DATA_FLOAT, layer.batch, layer.out_c, layer.out_h, layer.out_w));
    CHECK_CUDNN(cudnnSetTensor4dDescriptor(layer.normTensorDesc, CUDNN_TENSOR_NCHW, CUDNN_DATA_FLOAT, 1, layer.out_c, 1, 1));
#endif
#endif
    return layer;
}

void backward_scale_cpu(float *x_norm, float *delta, int batch, int n, int size, float *scale_updates)
{
    for(int f = 0; f < n; ++f){
        float sum = 0;
        for(int b = 0; b < batch; ++b){
            for(int i = 0; i < size; ++i){
                const int index = i + size*(f + n*b);
                sum += delta[index] * x_norm[index];
            }
        }
        scale_updates[f] += sum;
    }
}

void mean_delta_cpu(float *delta, float *variance, int batch, int filters, int spatial, float *mean_delta)
{
    for(int i = 0; i < filters; ++i){
        mean_delta[i] = 0;
        for (int j = 0; j < batch; ++j) {
            for (int k = 0; k < spatial; ++k) {
                const int index = j*filters*spatial + i*spatial + k;
                mean_delta[i] += delta[index];
            }
        }
        mean_delta[i] *= (-1./sqrt(variance[i] + .00001f));
    }
}
void  variance_delta_cpu(float *x, float *delta, float *mean, float *variance, int batch, int filters, int spatial, float *variance_delta)
{
    for(int i = 0; i < filters; ++i){
        variance_delta[i] = 0;
        for(int j = 0; j < batch; ++j){
            for(int k = 0; k < spatial; ++k){
                const int index = j*filters*spatial + i*spatial + k;
                variance_delta[i] += delta[index]*(x[index] - mean[i]);
            }
        }
        variance_delta[i] *= -.5 * pow(variance[i] + .00001f, (float)(-3./2.));
    }
}
void normalize_delta_cpu(float *x, float *mean, float *variance, float *mean_delta, float *variance_delta, int batch, int filters, int spatial, float *delta)
{
    for(int j = 0; j < batch; ++j){
        for(int f = 0; f < filters; ++f){
            for(int k = 0; k < spatial; ++k){
                const int index = j*filters*spatial + f*spatial + k;
                delta[index] = delta[index] * 1./(sqrt(variance[f]) + .00001f) + variance_delta[f] * 2. * (x[index] - mean[f]) / (spatial * batch) + mean_delta[f]/(spatial*batch);
            }
        }
    }
}

void resize_batchnorm_layer(layer *l, int w, int h)
{
    l->out_h = l->h = h;
    l->out_w = l->w = w;
    l->outputs = l->inputs = h*w*l->c;

    const int output_size = l->outputs * l->batch;

    l->output = (float*)realloc(l->output, output_size * sizeof(float));
    l->delta = (float*)realloc(l->delta, output_size * sizeof(float));

#ifdef GPU
    cuda_free(l->output_gpu);
    l->output_gpu = cuda_make_array(l->output, output_size);

    if (l->train) {
        cuda_free(l->delta_gpu);
        l->delta_gpu = cuda_make_array(l->delta, output_size);

        cuda_free(l->x_gpu);
        l->x_gpu = cuda_make_array(l->output, output_size);
#ifndef CUDNN
        cuda_free(l->x_norm_gpu);
        l->x_norm_gpu = cuda_make_array(l->output, output_size);
#endif  // not CUDNN
    }


#ifdef CUDNN
    CHECK_CUDNN(cudnnDestroyTensorDescriptor(l->normDstTensorDesc));
    CHECK_CUDNN(cudnnCreateTensorDescriptor(&l->normDstTensorDesc));
    CHECK_CUDNN(cudnnSetTensor4dDescriptor(l->normDstTensorDesc, CUDNN_TENSOR_NCHW, CUDNN_DATA_FLOAT, l->batch, l->out_c, l->out_h, l->out_w));
#endif // CUDNN
#endif // GPU
}

void forward_batchnorm_layer(layer l, network_state state)
{
    if(l.type == BATCHNORM) copy_cpu(l.outputs*l.batch, state.input, 1, l.output, 1);
    if(l.type == CONNECTED){
        l.out_c = l.outputs;
        l.out_h = l.out_w = 1;
    }
    if(state.train){
        mean_cpu(l.output, l.batch, l.out_c, l.out_h*l.out_w, l.mean);
        variance_cpu(l.output, l.mean, l.batch, l.out_c, l.out_h*l.out_w, l.variance);

        scal_cpu(l.out_c, .9, l.rolling_mean, 1);
        axpy_cpu(l.out_c, .1, l.mean, 1, l.rolling_mean, 1);
        scal_cpu(l.out_c, .9, l.rolling_variance, 1);
        axpy_cpu(l.out_c, .1, l.variance, 1, l.rolling_variance, 1);

        copy_cpu(l.outputs*l.batch, l.output, 1, l.x, 1);
        normalize_cpu(l.output, l.mean, l.variance, l.batch, l.out_c, l.out_h*l.out_w);
        copy_cpu(l.outputs*l.batch, l.output, 1, l.x_norm, 1);
    } else {
        normalize_cpu(l.output, l.rolling_mean, l.rolling_variance, l.batch, l.out_c, l.out_h*l.out_w);
    }
    scale_bias(l.output, l.scales, l.batch, l.out_c, l.out_h*l.out_w);
    add_bias(l.output, l.biases, l.batch, l.out_c, l.out_w*l.out_h);
}

void backward_batchnorm_layer(const layer l, network_state state)
{
    backward_scale_cpu(l.x_norm, l.delta, l.batch, l.out_c, l.out_w*l.out_h, l.scale_updates);

    scale_bias(l.delta, l.scales, l.batch, l.out_c, l.out_h*l.out_w);

    mean_delta_cpu(l.delta, l.variance, l.batch, l.out_c, l.out_w*l.out_h, l.mean_delta);
    variance_delta_cpu(l.x, l.delta, l.mean, l.variance, l.batch, l.out_c, l.out_w*l.out_h, l.variance_delta);
    normalize_delta_cpu(l.x, l.mean, l.variance, l.mean_delta, l.variance_delta, l.batch, l.out_c, l.out_w*l.out_h, l.delta);
    if(l.type == BATCHNORM) copy_cpu(l.outputs*l.batch, l.delta, 1, state.delta, 1);
}

void update_batchnorm_layer(layer l, int batch, float learning_rate, float momentum, float decay)
{
    //int size = l.nweights;
    axpy_cpu(l.c, learning_rate / batch, l.bias_updates, 1, l.biases, 1);
    scal_cpu(l.c, momentum, l.bias_updates, 1);

    axpy_cpu(l.c, learning_rate / batch, l.scale_updates, 1, l.scales, 1);
    scal_cpu(l.c, momentum, l.scale_updates, 1);
}




#ifdef GPU

void pull_batchnorm_layer(layer l)
{
    cuda_pull_array(l.biases_gpu, l.biases, l.out_c);
    cuda_pull_array(l.scales_gpu, l.scales, l.out_c);
    cuda_pull_array(l.rolling_mean_gpu, l.rolling_mean, l.out_c);
    cuda_pull_array(l.rolling_variance_gpu, l.rolling_variance, l.out_c);
}
void push_batchnorm_layer(layer l)
{
    cuda_push_array(l.biases_gpu, l.biases, l.out_c);
    cuda_push_array(l.scales_gpu, l.scales, l.out_c);
    cuda_push_array(l.rolling_mean_gpu, l.rolling_mean, l.out_c);
    cuda_push_array(l.rolling_variance_gpu, l.rolling_variance, l.out_c);
}

void forward_batchnorm_layer_gpu(layer l, network_state state)
{
    if (l.type == BATCHNORM) simple_copy_ongpu(l.outputs*l.batch, state.input, l.output_gpu);
        //copy_ongpu(l.outputs*l.batch, state.input, 1, l.output_gpu, 1);

    if (state.net.adversarial) {
        normalize_gpu(l.output_gpu, l.rolling_mean_gpu, l.rolling_variance_gpu, l.batch, l.out_c, l.out_h*l.out_w);
        scale_bias_gpu(l.output_gpu, l.scales_gpu, l.batch, l.out_c, l.out_h*l.out_w);
        add_bias_gpu(l.output_gpu, l.biases_gpu, l.batch, l.out_c, l.out_w*l.out_h);
        return;
    }

    if (state.train) {
        simple_copy_ongpu(l.outputs*l.batch, l.output_gpu, l.x_gpu);

        // cbn
        if (l.batch_normalize == 2) {

            fast_mean_gpu(l.output_gpu, l.batch, l.out_c, l.out_h*l.out_w, l.mean_gpu);

            //fast_v_gpu(l.output_gpu, l.mean_gpu, l.batch, l.out_c, l.out_h*l.out_w, l.v_cbn_gpu);
            const int minibatch_index = state.net.current_subdivision + 1;
            const int max_minibatch_index = state.net.subdivisions;
            //printf("\n minibatch_index = %d, max_minibatch_index = %d \n", minibatch_index, max_minibatch_index);
            const float alpha = 0.01;

            int inverse_variance = 0;
#ifdef CUDNN
            inverse_variance = 1;
#endif  // CUDNN

            fast_v_cbn_gpu(l.output_gpu, l.mean_gpu, l.batch, l.out_c, l.out_h*l.out_w, minibatch_index, max_minibatch_index, l.m_cbn_avg_gpu, l.v_cbn_avg_gpu, l.variance_gpu,
                alpha, l.rolling_mean_gpu, l.rolling_variance_gpu, inverse_variance, .00001);

            normalize_scale_bias_gpu(l.output_gpu, l.mean_gpu, l.variance_gpu, l.scales_gpu, l.biases_gpu, l.batch, l.out_c, l.out_h*l.out_w, inverse_variance, .00001f);

#ifndef CUDNN
            simple_copy_ongpu(l.outputs*l.batch, l.output_gpu, l.x_norm_gpu);
#endif  // CUDNN

            //printf("\n CBN, minibatch_index = %d \n", minibatch_index);
        }
        else {
#ifdef CUDNN
            float one = 1;
            float zero = 0;
            cudnnBatchNormalizationForwardTraining(cudnn_handle(),
                CUDNN_BATCHNORM_SPATIAL,
                &one,
                &zero,
                l.normDstTensorDesc,
                l.x_gpu,                // input
                l.normDstTensorDesc,
                l.output_gpu,            // output
                l.normTensorDesc,
                l.scales_gpu,
                l.biases_gpu,
                .01,
                l.rolling_mean_gpu,        // output (should be FP32)
                l.rolling_variance_gpu,    // output (should be FP32)
                .00001,
                l.mean_gpu,            // output (should be FP32)
                l.variance_gpu);    // output (should be FP32)

            if (state.net.try_fix_nan) {
                fix_nan_and_inf(l.scales_gpu, l.n);
                fix_nan_and_inf(l.biases_gpu, l.n);
                fix_nan_and_inf(l.mean_gpu, l.n);
                fix_nan_and_inf(l.variance_gpu, l.n);
                fix_nan_and_inf(l.rolling_mean_gpu, l.n);
                fix_nan_and_inf(l.rolling_variance_gpu, l.n);
            }

            //simple_copy_ongpu(l.outputs*l.batch, l.output_gpu, l.x_norm_gpu);
#else   // CUDNN
            fast_mean_gpu(l.output_gpu, l.batch, l.out_c, l.out_h*l.out_w, l.mean_gpu);
            fast_variance_gpu(l.output_gpu, l.mean_gpu, l.batch, l.out_c, l.out_h*l.out_w, l.variance_gpu);

            scal_ongpu(l.out_c, .99, l.rolling_mean_gpu, 1);
            axpy_ongpu(l.out_c, .01, l.mean_gpu, 1, l.rolling_mean_gpu, 1);
            scal_ongpu(l.out_c, .99, l.rolling_variance_gpu, 1);
            axpy_ongpu(l.out_c, .01, l.variance_gpu, 1, l.rolling_variance_gpu, 1);

            copy_ongpu(l.outputs*l.batch, l.output_gpu, 1, l.x_gpu, 1);
            normalize_gpu(l.output_gpu, l.mean_gpu, l.variance_gpu, l.batch, l.out_c, l.out_h*l.out_w);
            copy_ongpu(l.outputs*l.batch, l.output_gpu, 1, l.x_norm_gpu, 1);

            scale_bias_gpu(l.output_gpu, l.scales_gpu, l.batch, l.out_c, l.out_h*l.out_w);
            add_bias_gpu(l.output_gpu, l.biases_gpu, l.batch, l.out_c, l.out_w*l.out_h);
#endif  // CUDNN
        }
    }
    else {
        normalize_gpu(l.output_gpu, l.rolling_mean_gpu, l.rolling_variance_gpu, l.batch, l.out_c, l.out_h*l.out_w);
        scale_bias_gpu(l.output_gpu, l.scales_gpu, l.batch, l.out_c, l.out_h*l.out_w);
        add_bias_gpu(l.output_gpu, l.biases_gpu, l.batch, l.out_c, l.out_w*l.out_h);
    }

}

void backward_batchnorm_layer_gpu(layer l, network_state state)
{
    if (state.net.adversarial) {
        inverse_variance_ongpu(l.out_c, l.rolling_variance_gpu, l.variance_gpu, 0.00001);

        scale_bias_gpu(l.delta_gpu, l.variance_gpu, l.batch, l.out_c, l.out_h*l.out_w);
        scale_bias_gpu(l.delta_gpu, l.scales_gpu, l.batch, l.out_c, l.out_h*l.out_w);
        return;
    }

    if (!state.train) {
        //l.mean_gpu = l.rolling_mean_gpu;
        //l.variance_gpu = l.rolling_variance_gpu;
        simple_copy_ongpu(l.out_c, l.rolling_mean_gpu, l.mean_gpu);
#ifdef CUDNN
        inverse_variance_ongpu(l.out_c, l.rolling_variance_gpu, l.variance_gpu, 0.00001);
#else
        simple_copy_ongpu(l.out_c, l.rolling_variance_gpu, l.variance_gpu);
#endif
    }

#ifdef CUDNN
    float one = 1;
    float zero = 0;
    cudnnBatchNormalizationBackward(cudnn_handle(),
        CUDNN_BATCHNORM_SPATIAL,
        &one,
        &zero,
        &one,
        &one,
        l.normDstTensorDesc,
        l.x_gpu,                // input
        l.normDstTensorDesc,
        l.delta_gpu,            // input
        l.normDstTensorDesc,
        l.output_gpu, //l.x_norm_gpu,            // output
        l.normTensorDesc,
        l.scales_gpu,            // input (should be FP32)
        l.scale_updates_gpu,    // output (should be FP32)
        l.bias_updates_gpu,        // output (should be FP32)
        .00001,
        l.mean_gpu,                // input (should be FP32)
        l.variance_gpu);        // input (should be FP32)
    simple_copy_ongpu(l.outputs*l.batch, l.output_gpu, l.delta_gpu);
    //simple_copy_ongpu(l.outputs*l.batch, l.x_norm_gpu, l.delta_gpu);
#else   // CUDNN
    backward_bias_gpu(l.bias_updates_gpu, l.delta_gpu, l.batch, l.out_c, l.out_w*l.out_h);
    backward_scale_gpu(l.x_norm_gpu, l.delta_gpu, l.batch, l.out_c, l.out_w*l.out_h, l.scale_updates_gpu);

    scale_bias_gpu(l.delta_gpu, l.scales_gpu, l.batch, l.out_c, l.out_h*l.out_w);

    fast_mean_delta_gpu(l.delta_gpu, l.variance_gpu, l.batch, l.out_c, l.out_w*l.out_h, l.mean_delta_gpu);
    fast_variance_delta_gpu(l.x_gpu, l.delta_gpu, l.mean_gpu, l.variance_gpu, l.batch, l.out_c, l.out_w*l.out_h, l.variance_delta_gpu);
    normalize_delta_gpu(l.x_gpu, l.mean_gpu, l.variance_gpu, l.mean_delta_gpu, l.variance_delta_gpu, l.batch, l.out_c, l.out_w*l.out_h, l.delta_gpu);
#endif  // CUDNN
    if (l.type == BATCHNORM) simple_copy_ongpu(l.outputs*l.batch, l.delta_gpu, state.delta);
        //copy_ongpu(l.outputs*l.batch, l.delta_gpu, 1, state.delta, 1);

    if (state.net.try_fix_nan) {
        fix_nan_and_inf(l.scale_updates_gpu, l.n);
        fix_nan_and_inf(l.bias_updates_gpu, l.n);
    }
}

void update_batchnorm_layer_gpu(layer l, int batch, float learning_rate_init, float momentum, float decay, float loss_scale)
{
    float learning_rate = learning_rate_init * l.learning_rate_scale / loss_scale;
    //float momentum = a.momentum;
    //float decay = a.decay;
    //int batch = a.batch;

    axpy_ongpu(l.c, learning_rate / batch, l.bias_updates_gpu, 1, l.biases_gpu, 1);
    scal_ongpu(l.c, momentum, l.bias_updates_gpu, 1);

    axpy_ongpu(l.c, learning_rate / batch, l.scale_updates_gpu, 1, l.scales_gpu, 1);
    scal_ongpu(l.c, momentum, l.scale_updates_gpu, 1);
}

#endif  // GPU<|MERGE_RESOLUTION|>--- conflicted
+++ resolved
@@ -20,11 +20,6 @@
     layer.inputs = w*h*c;
     layer.outputs = layer.inputs;
 
-<<<<<<< HEAD
-    layer.scales = (float*)calloc(c, sizeof(float));
-    layer.scale_updates = (float*)calloc(c, sizeof(float));
-    for(int i = 0; i < c; ++i){
-=======
     layer.biases = (float*)xcalloc(c, sizeof(float));
     layer.bias_updates = (float*)xcalloc(c, sizeof(float));
 
@@ -32,7 +27,6 @@
     layer.scale_updates = (float*)xcalloc(c, sizeof(float));
     int i;
     for(i = 0; i < c; ++i){
->>>>>>> 3708b2e4
         layer.scales[i] = 1;
     }
 
