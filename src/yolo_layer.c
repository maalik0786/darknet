--- conflicted
+++ resolved
@@ -169,10 +169,10 @@
     if (pred.h == 0) { pred.h = 1.0; }
     if (iou_loss == MSE)    // old loss
     {
-        const float tx = (truth.x*lw - i);
-        const float ty = (truth.y*lh - j);
-        const float tw = log(truth.w*w / biases[2 * n]);
-        const float th = log(truth.h*h / biases[2 * n + 1]);
+        float tx = (truth.x*lw - i);
+        float ty = (truth.y*lh - j);
+        float tw = log(truth.w*w / biases[2 * n]);
+        float th = log(truth.h*h / biases[2 * n + 1]);
 
         //printf(" tx = %f, ty = %f, tw = %f, th = %f \n", tx, ty, tw, th);
         //printf(" x = %f, y = %f, w = %f, h = %f \n", x[index + 0 * stride], x[index + 1 * stride], x[index + 2 * stride], x[index + 3 * stride]);
@@ -276,13 +276,13 @@
     // Focal loss
     if (focal_loss) {
         // Focal Loss
-        const float alpha = 0.5;    // 0.25 or 0.5
+        float alpha = 0.5;    // 0.25 or 0.5
         //float gamma = 2;    // hardcoded in many places of the grad-formula
 
-        const int ti = index + stride*class_id;
-        const float pt = output[ti] + 0.000000000000001F;
+        int ti = index + stride*class_id;
+        float pt = output[ti] + 0.000000000000001F;
         // http://fooplot.com/#W3sidHlwZSI6MCwiZXEiOiItKDEteCkqKDIqeCpsb2coeCkreC0xKSIsImNvbG9yIjoiIzAwMDAwMCJ9LHsidHlwZSI6MTAwMH1d
-        const float grad = -(1 - pt) * (2 * pt*logf(pt) + pt - 1);    // http://blog.csdn.net/linmingan/article/details/77885832
+        float grad = -(1 - pt) * (2 * pt*logf(pt) + pt - 1);    // http://blog.csdn.net/linmingan/article/details/77885832
         //float grad = (1 - pt) * (2 * pt*logf(pt) + pt - 1);    // https://github.com/unsky/focal-loss
 
         for (n = 0; n < classes; ++n) {
@@ -322,8 +322,8 @@
 
 static int entry_index(layer l, int batch, int location, int entry)
 {
-    const int n =   location / (l.w*l.h);
-    const int loc = location % (l.w*l.h);
+    int n =   location / (l.w*l.h);
+    int loc = location % (l.w*l.h);
     return batch*l.outputs + n*l.w*l.h*(4+l.classes+1) + entry*l.w*l.h + loc;
 }
 
@@ -695,6 +695,7 @@
 /*
 void correct_yolo_boxes(detection *dets, int n, int w, int h, int netw, int neth, int relative, int letter)
 {
+    int i;
     int new_w=0;
     int new_h=0;
     if (letter) {
@@ -711,7 +712,7 @@
         new_w = netw;
         new_h = neth;
     }
-    for (int i = 0; i < n; ++i){
+    for (i = 0; i < n; ++i){
         box b = dets[i].bbox;
         b.x =  (b.x - (netw - new_w)/2./netw) / ((float)new_w/netw);
         b.y =  (b.y - (neth - new_h)/2./neth) / ((float)new_h/neth);
@@ -730,12 +731,8 @@
 
 int yolo_num_detections(layer l, float thresh)
 {
+    int i, n;
     int count = 0;
-<<<<<<< HEAD
-    for (int i = 0; i < l.w*l.h; ++i){
-        for(int n = 0; n < l.n; ++n){
-            const int obj_index  = entry_index(l, 0, n*l.w*l.h + i, 4);
-=======
     for(n = 0; n < l.n; ++n){
         for (i = 0; i < l.w*l.h; ++i) {
             int obj_index  = entry_index(l, 0, n*l.w*l.h + i, 4);
@@ -754,7 +751,6 @@
     for (i = 0; i < l.w*l.h; ++i){
         for(n = 0; n < l.n; ++n){
             int obj_index  = entry_index(l, batch, n*l.w*l.h + i, 4);
->>>>>>> 3708b2e4
             if(l.output[obj_index] > thresh){
                 ++count;
             }
@@ -765,15 +761,15 @@
 
 void avg_flipped_yolo(layer l)
 {
-    int i;
+    int i,j,n,z;
     float *flip = l.output + l.outputs;
-    for (int j = 0; j < l.h; ++j) {
+    for (j = 0; j < l.h; ++j) {
         for (i = 0; i < l.w/2; ++i) {
-            for (int n = 0; n < l.n; ++n) {
-                for(int z = 0; z < l.classes + 4 + 1; ++z){
-                    const int i1 = z*l.w*l.h*l.n + n*l.w*l.h + j*l.w + i;
-                    const int i2 = z*l.w*l.h*l.n + n*l.w*l.h + j*l.w + (l.w - i - 1);
-                    const float swap = flip[i1];
+            for (n = 0; n < l.n; ++n) {
+                for(z = 0; z < l.classes + 4 + 1; ++z){
+                    int i1 = z*l.w*l.h*l.n + n*l.w*l.h + j*l.w + i;
+                    int i2 = z*l.w*l.h*l.n + n*l.w*l.h + j*l.w + (l.w - i - 1);
+                    float swap = flip[i1];
                     flip[i1] = flip[i2];
                     flip[i2] = swap;
                     if(z == 0){
@@ -791,27 +787,29 @@
 
 int get_yolo_detections(layer l, int w, int h, int netw, int neth, float thresh, int *map, int relative, detection *dets, int letter)
 {
+    //printf("\n l.batch = %d, l.w = %d, l.h = %d, l.n = %d \n", l.batch, l.w, l.h, l.n);
+    int i,j,n;
     float *predictions = l.output;
     // This snippet below is not necessary
     // Need to comment it in order to batch processing >= 2 images
     //if (l.batch == 2) avg_flipped_yolo(l);
     int count = 0;
-    for (int i = 0; i < l.w*l.h; ++i){
-        const int row = i / l.w;
-        const int col = i % l.w;
-        for(int n = 0; n < l.n; ++n){
-            const int obj_index  = entry_index(l, 0, n*l.w*l.h + i, 4);
-            const float objectness = predictions[obj_index];
+    for (i = 0; i < l.w*l.h; ++i){
+        int row = i / l.w;
+        int col = i % l.w;
+        for(n = 0; n < l.n; ++n){
+            int obj_index  = entry_index(l, 0, n*l.w*l.h + i, 4);
+            float objectness = predictions[obj_index];
             //if(objectness <= thresh) continue;    // incorrect behavior for Nan values
             if (objectness > thresh) {
                 //printf("\n objectness = %f, thresh = %f, i = %d, n = %d \n", objectness, thresh, i, n);
-                const int box_index = entry_index(l, 0, n*l.w*l.h + i, 0);
+                int box_index = entry_index(l, 0, n*l.w*l.h + i, 0);
                 dets[count].bbox = get_yolo_box(predictions, l.biases, l.mask[n], box_index, col, row, l.w, l.h, netw, neth, l.w*l.h);
                 dets[count].objectness = objectness;
                 dets[count].classes = l.classes;
-                for (int j = 0; j < l.classes; ++j) {
-                    const int class_index = entry_index(l, 0, n*l.w*l.h + i, 4 + 1 + j);
-                    const float prob = objectness*predictions[class_index];
+                for (j = 0; j < l.classes; ++j) {
+                    int class_index = entry_index(l, 0, n*l.w*l.h + i, 4 + 1 + j);
+                    float prob = objectness*predictions[class_index];
                     dets[count].prob[j] = (prob > thresh) ? prob : 0;
                 }
                 ++count;
