--- conflicted
+++ resolved
@@ -17,14 +17,9 @@
 
 float *get_regression_values(char **labels, int n)
 {
-<<<<<<< HEAD
-    float* v = (float*)calloc(n, sizeof(float));
-    for(int i = 0; i < n; ++i){
-=======
     float* v = (float*)xcalloc(n, sizeof(float));
     int i;
     for(i = 0; i < n; ++i){
->>>>>>> 3708b2e4
         char *p = strchr(labels[i], ' ');
         *p = 0;
         v[i] = atof(p+1);
@@ -1361,13 +1356,6 @@
         ngpus = 1;
     }
 
-<<<<<<< HEAD
-    const int dont_show = find_arg(argc, argv, "-dont_show");
-    const int calc_topk = find_arg(argc, argv, "-topk");
-    const int cam_index = find_int_arg(argc, argv, "-c", 0);
-    const int top = find_int_arg(argc, argv, "-t", 0);
-    const int clear = find_arg(argc, argv, "-clear");
-=======
     int dont_show = find_arg(argc, argv, "-dont_show");
     int benchmark = find_arg(argc, argv, "-benchmark");
     int benchmark_layers = find_arg(argc, argv, "-benchmark_layers");
@@ -1378,18 +1366,13 @@
     int cam_index = find_int_arg(argc, argv, "-c", 0);
     int top = find_int_arg(argc, argv, "-t", 0);
     int clear = find_arg(argc, argv, "-clear");
->>>>>>> 3708b2e4
     char *data = argv[3];
     char *cfg = argv[4];
     char *weights = (argc > 5) ? argv[5] : 0;
     char *filename = (argc > 6) ? argv[6]: 0;
     char *layer_s = (argc > 7) ? argv[7]: 0;
-<<<<<<< HEAD
-    const int layer = layer_s ? atoi(layer_s) : -1;
-=======
     int layer = layer_s ? atoi(layer_s) : -1;
     char* chart_path = find_char_arg(argc, argv, "-chart", 0);
->>>>>>> 3708b2e4
     if(0==strcmp(argv[2], "predict")) predict_classifier(data, cfg, weights, filename, top);
     else if(0==strcmp(argv[2], "try")) try_classifier(data, cfg, weights, filename, atoi(layer_s));
     else if(0==strcmp(argv[2], "train")) train_classifier(data, cfg, weights, gpus, ngpus, clear, dontuse_opencv, dont_show, mjpeg_port, calc_topk, show_imgs, chart_path);
