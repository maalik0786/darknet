#ifndef _GNU_SOURCE
#define _GNU_SOURCE
#endif
#include "utils.h"
#include <stdio.h>
#include <stdlib.h>
#include <string.h>
#ifndef _USE_MATH_DEFINES
#define _USE_MATH_DEFINES
#endif
#include <math.h>
#include <assert.h>
#include <float.h>
#include <limits.h>
#include "darkunistd.h"
#ifdef WIN32
#include "gettimeofday.h"
#else
#include <sys/time.h>
#include <sys/stat.h>
#endif


#ifndef USE_CMAKE_LIBS
#pragma warning(disable: 4996)
#endif

void *xmalloc(size_t size) {
    void *ptr=malloc(size);
    if(!ptr) {
        malloc_error();
    }
    return ptr;
}

void *xcalloc(size_t nmemb, size_t size) {
    void *ptr=calloc(nmemb,size);
    if(!ptr) {
        calloc_error();
    }
    memset(ptr, 0, nmemb * size);
    return ptr;
}

void *xrealloc(void *ptr, size_t size) {
    ptr=realloc(ptr,size);
    if(!ptr) {
        realloc_error();
    }
    return ptr;
}

double what_time_is_it_now()
{
    struct timeval time;
    if (gettimeofday(&time, NULL)) {
        return 0;
    }
    return (double)time.tv_sec + (double)time.tv_usec * .000001;
}

int *read_map(char *filename)
{
    int n = 0;
    int *map = 0;
    char *str;
    FILE *file = fopen(filename, "r");
    if(!file) file_error(filename);
    while((str=fgetl(file))){
        ++n;
        map = (int*)xrealloc(map, n * sizeof(int));
        map[n-1] = atoi(str);
        free(str);
    }
    if (file) fclose(file);
    return map;
}

void sorta_shuffle(void *arr, size_t n, size_t size, size_t sections)
{
    for(size_t i = 0; i < sections; ++i){
        const size_t start = n*i/sections;
        const size_t end = n*(i+1)/sections;
        const size_t num = end-start;
        shuffle((char*)arr+(start*size), num, size);
    }
}

void shuffle(void *arr, size_t n, size_t size)
{
<<<<<<< HEAD
    void* swp = (void*)calloc(1, size);
    for(size_t i = 0; i < n-1; ++i){
        const size_t j = i + random_gen()/(RAND_MAX / (n-i)+1);
=======
    size_t i;
    void* swp = (void*)xcalloc(1, size);
    for(i = 0; i < n-1; ++i){
        size_t j = i + random_gen()/(RAND_MAX / (n-i)+1);
>>>>>>> 3708b2e4
        memcpy(swp,            (char*)arr+(j*size), size);
        memcpy((char*)arr+(j*size), (char*)arr+(i*size), size);
        memcpy((char*)arr+(i*size), swp,          size);
    }
    free(swp);
}

void del_arg(int argc, char **argv, int index)
{
    int i;
    for(i = index; i < argc-1; ++i) argv[i] = argv[i+1];
    argv[i] = 0;
}

int find_arg(int argc, char* argv[], char *arg)
{
    for(int i = 0; i < argc; ++i) {
        if(!argv[i]) continue;
        if(0==strcmp(argv[i], arg)) {
            del_arg(argc, argv, i);
            return 1;
        }
    }
    return 0;
}

int find_int_arg(int argc, char **argv, char *arg, int def)
{
    for(int i = 0; i < argc-1; ++i){
        if(!argv[i]) continue;
        if(0==strcmp(argv[i], arg)){
            def = atoi(argv[i+1]);
            del_arg(argc, argv, i);
            del_arg(argc, argv, i);
            break;
        }
    }
    return def;
}

float find_float_arg(int argc, char **argv, char *arg, float def)
{
    for(int i = 0; i < argc-1; ++i){
        if(!argv[i]) continue;
        if(0==strcmp(argv[i], arg)){
            def = atof(argv[i+1]);
            del_arg(argc, argv, i);
            del_arg(argc, argv, i);
            break;
        }
    }
    return def;
}

char *find_char_arg(const int argc, char **argv, char *arg, char *def)
{
    for(int i = 0; i < argc-1; ++i){
        if(!argv[i]) continue;
        if(0==strcmp(argv[i], arg)){
            def = argv[i+1];
            del_arg(argc, argv, i);
            del_arg(argc, argv, i);
            break;
        }
    }
    return def;
}


char *basecfg(char *cfgfile)
{
    char *c = cfgfile;
    char *next;
    while((next = strchr(c, '/')))
    {
        c = next+1;
    }
    if(!next) while ((next = strchr(c, '\\'))) { c = next + 1; }
    c = copy_string(c);
    next = strchr(c, '.');
    if (next) *next = 0;
    return c;
}

int alphanum_to_int(char c)
{
    return (c < 58) ? c - 48 : c-87;
}
char int_to_alphanum(int i)
{
    if (i == 36) return '.';
    return (i < 10) ? i + 48 : i + 87;
}

void pm(int M, int N, float *A)
{
    for(int i = 0 ; i < M; ++i){
        printf("%d ", i+1);
        for(int j = 0; j < N; ++j){
            printf("%2.4f, ", A[i*N+j]);
        }
        printf("\n");
    }
    printf("\n");
}

void find_replace(const char* str, char* orig, char* rep, char* output)
{
    char* buffer = (char*)calloc(8192, sizeof(char));
    char *p;

    sprintf(buffer, "%s", str);
    if (!(p = strstr(buffer, orig))) {  // Is 'orig' even in 'str'?
        sprintf(output, "%s", buffer);
        free(buffer);
        return;
    }

    *p = '\0';

    sprintf(output, "%s%s%s", buffer, rep, p + strlen(orig));
    free(buffer);
}

void trim(char *str)
{
    char* buffer = (char*)xcalloc(8192, sizeof(char));
    sprintf(buffer, "%s", str);

    char *p = buffer;
    while (*p == ' ' || *p == '\t') ++p;

    char *end = p + strlen(p) - 1;
    while (*end == ' ' || *end == '\t') {
        *end = '\0';
        --end;
    }
    sprintf(str, "%s", p);

    free(buffer);
}

void find_replace_extension(char *str, char *orig, char *rep, char *output)
{
    char* buffer = (char*)calloc(8192, sizeof(char));

    sprintf(buffer, "%s", str);
    char *p = strstr(buffer, orig);
    const int offset = (p - buffer);
    const int chars_from_end = strlen(buffer) - offset;
    if (!p || chars_from_end != strlen(orig)) {  // Is 'orig' even in 'str' AND is 'orig' found at the end of 'str'?
        sprintf(output, "%s", buffer);
        free(buffer);
        return;
    }

    *p = '\0';
    sprintf(output, "%s%s%s", buffer, rep, p + strlen(orig));
    free(buffer);
}

void replace_image_to_label(const char* input_path, char* output_path)
{
    find_replace(input_path, "/images/train2014/", "/labels/train2014/", output_path);    // COCO
    find_replace(output_path, "/images/val2014/", "/labels/val2014/", output_path);        // COCO
    find_replace(output_path, "/JPEGImages/", "/labels/", output_path);    // PascalVOC
    find_replace(output_path, "\\images\\train2014\\", "\\labels\\train2014\\", output_path);    // COCO
    find_replace(output_path, "\\images\\val2014\\", "\\labels\\val2014\\", output_path);        // COCO
    find_replace(output_path, "\\JPEGImages\\", "\\labels\\", output_path);    // PascalVOC
    //find_replace(output_path, "/images/", "/labels/", output_path);    // COCO
    //find_replace(output_path, "/VOC2007/JPEGImages/", "/VOC2007/labels/", output_path);        // PascalVOC
    //find_replace(output_path, "/VOC2012/JPEGImages/", "/VOC2012/labels/", output_path);        // PascalVOC

    //find_replace(output_path, "/raw/", "/labels/", output_path);
    trim(output_path);

    // replace only ext of files
    find_replace_extension(output_path, ".jpg", ".txt", output_path);
    find_replace_extension(output_path, ".JPG", ".txt", output_path); // error
    find_replace_extension(output_path, ".jpeg", ".txt", output_path);
    find_replace_extension(output_path, ".JPEG", ".txt", output_path);
    find_replace_extension(output_path, ".png", ".txt", output_path);
    find_replace_extension(output_path, ".PNG", ".txt", output_path);
    find_replace_extension(output_path, ".bmp", ".txt", output_path);
    find_replace_extension(output_path, ".BMP", ".txt", output_path);
    find_replace_extension(output_path, ".ppm", ".txt", output_path);
    find_replace_extension(output_path, ".PPM", ".txt", output_path);
    find_replace_extension(output_path, ".tiff", ".txt", output_path);
    find_replace_extension(output_path, ".TIFF", ".txt", output_path);

    // Check file ends with txt:
    if(strlen(output_path) > 4) {
        char *output_path_ext = output_path + strlen(output_path) - 4;
        if( strcmp(".txt", output_path_ext) != 0){
            fprintf(stderr, "Failed to infer label file name (check image extension is supported): %s \n", output_path);
        }
    }else{
        fprintf(stderr, "Label file name is too short: %s \n", output_path);
    }
}

float sec(clock_t clocks)
{
    return (float)clocks/CLOCKS_PER_SEC;
}

void top_k(float *a, int n, int k, int *index)
{
    int j;
    for(j = 0; j < k; ++j) index[j] = -1;
    for(int i = 0; i < n; ++i){
        int curr = i;
        for(j = 0; j < k; ++j){
            if((index[j] < 0) || a[curr] > a[index[j]]){
                const int swap = curr;
                curr = index[j];
                index[j] = swap;
            }
        }
    }
}

void error(const char *s)
{
    perror(s);
    assert(0);
    exit(EXIT_FAILURE);
}

void malloc_error()
{
    fprintf(stderr, "xMalloc error - possibly out of CPU RAM \n");
    exit(EXIT_FAILURE);
}

void calloc_error()
{
    fprintf(stderr, "Calloc error - possibly out of CPU RAM \n");
    exit(EXIT_FAILURE);
}

void realloc_error()
{
    fprintf(stderr, "Realloc error - possibly out of CPU RAM \n");
    exit(EXIT_FAILURE);
}

void file_error(char *s)
{
    fprintf(stderr, "Couldn't open file: %s\n", s);
    exit(EXIT_FAILURE);
}

list *split_str(char *s, char delim)
{
    const size_t len = strlen(s);
    list *l = make_list();
    list_insert(l, s);
    for(size_t i = 0; i < len; ++i){
        if(s[i] == delim){
            s[i] = '\0';
            list_insert(l, &(s[i+1]));
        }
    }
    return l;
}

void strip(char *s)
{
    const size_t len = strlen(s);
    size_t offset = 0;
    for(size_t i = 0; i < len; ++i){
        const char c = s[i];
        if(c==' '||c=='\t'||c=='\n'||c =='\r'||c==0x0d||c==0x0a) ++offset;
        else s[i-offset] = c;
    }
    s[len-offset] = '\0';
}


void strip_args(char *s)
{
    const size_t len = strlen(s);
    size_t offset = 0;
    for (size_t i = 0; i < len; ++i) {
        const char c = s[i];
        if (c == '\t' || c == '\n' || c == '\r' || c == 0x0d || c == 0x0a) ++offset;
        else s[i - offset] = c;
    }
    s[len - offset] = '\0';
}

void strip_char(char *s, char bad)
{
    const size_t len = strlen(s);
    size_t offset = 0;
    for(size_t i = 0; i < len; ++i){
        const char c = s[i];
        if(c==bad) ++offset;
        else s[i-offset] = c;
    }
    s[len-offset] = '\0';
}

void free_ptrs(void **ptrs, int n)
{
    for(int i = 0; i < n; ++i) free(ptrs[i]);
    free(ptrs);
}

char *fgetl(FILE *fp)
{
    if(feof(fp)) return 0;
    size_t size = 512;
    char* line = (char*)xmalloc(size * sizeof(char));
    if(!fgets(line, size, fp)){
        free(line);
        return 0;
    }

    size_t curr = strlen(line);

    while((line[curr-1] != '\n') && !feof(fp)){
        if(curr == size-1){
            size *= 2;
            line = (char*)xrealloc(line, size * sizeof(char));
        }
        size_t readsize = size-curr;
        if(readsize > INT_MAX) readsize = INT_MAX-1;
        fgets(&line[curr], readsize, fp);
        curr = strlen(line);
    }
    if(curr >= 2)
        if(line[curr-2] == 0x0d) line[curr-2] = 0x00;

    if(curr >= 1)
        if(line[curr-1] == 0x0a) line[curr-1] = 0x00;

    return line;
}

int read_int(int fd)
{
    int n = 0;
    const int next = read(fd, &n, sizeof(int));
    if(next <= 0) return -1;
    return n;
}

void write_int(int fd, int n)
{
    const int next = write(fd, &n, sizeof(int));
    if(next <= 0) error("read failed");
}

int read_all_fail(int fd, char *buffer, size_t bytes)
{
    size_t n = 0;
    while(n < bytes){
        const int next = read(fd, buffer + n, bytes-n);
        if(next <= 0) return 1;
        n += next;
    }
    return 0;
}

int write_all_fail(int fd, char *buffer, size_t bytes)
{
    int n = 0;
    while(n < bytes){
        const int next = write(fd, buffer + n, bytes-n);
        if(next <= 0) return 1;
        n += next;
    }
    return 0;
}

void read_all(int fd, char *buffer, size_t bytes)
{
    size_t n = 0;
    while(n < bytes){
        const int next = read(fd, buffer + n, bytes-n);
        if(next <= 0) error("read failed");
        n += next;
    }
}

void write_all(int fd, char *buffer, size_t bytes)
{
    size_t n = 0;
    while(n < bytes){
        const size_t next = write(fd, buffer + n, bytes-n);
        if(next <= 0) error("write failed");
        n += next;
    }
}


char *copy_string(char *s)
{
    if(!s) {
        return NULL;
    }
    char* copy = (char*)xmalloc(strlen(s) + 1);
    strncpy(copy, s, strlen(s)+1);
    return copy;
}

list *parse_csv_line(char *line)
{
    list *l = make_list();
    char *c, *p;
    int in = 0;
    for(c = line, p = line; *c != '\0'; ++c){
        if(*c == '"') in = !in;
        else if(*c == ',' && !in){
            *c = '\0';
            list_insert(l, copy_string(p));
            p = c+1;
        }
    }
    list_insert(l, copy_string(p));
    return l;
}

int count_fields(char *line)
{
    int count = 0;
    int done = 0;
    for(char* c = line; !done; ++c){
        done = (*c == '\0');
        if(*c == ',' || done) ++count;
    }
    return count;
}

float *parse_fields(char *line, int n)
{
    float* field = (float*)xcalloc(n, sizeof(float));
    char *c, *p, *end;
    int count = 0;
    int done = 0;
    for(c = line, p = line; !done; ++c){
        done = (*c == '\0');
        if(*c == ',' || done){
            *c = '\0';
            field[count] = strtod(p, &end);
            if(p == c) field[count] = nan("");
            if(end != c && (end != c-1 || *end != '\r')) field[count] = nan(""); //DOS file formats!
            p = c+1;
            ++count;
        }
    }
    return field;
}

float sum_array(float *a, int n)
{
    float sum = 0;
    for(int i = 0; i < n; ++i) sum += a[i];
    return sum;
}

float mean_array(float *a, int n)
{
    return sum_array(a,n)/n;
}

void mean_arrays(float **a, int n, int els, float *avg)
{
    int i;
    memset(avg, 0, els*sizeof(float));
    for(int j = 0; j < n; ++j){
        for(i = 0; i < els; ++i){
            avg[i] += a[j][i];
        }
    }
    for(i = 0; i < els; ++i){
        avg[i] /= n;
    }
}

void print_statistics(float *a, int n)
{
    const float m = mean_array(a, n);
    const float v = variance_array(a, n);
    printf("MSE: %.6f, Mean: %.6f, Variance: %.6f\n", mse_array(a, n), m, v);
}

float variance_array(float *a, int n)
{
    float sum = 0;
    const float mean = mean_array(a, n);
    for(int i = 0; i < n; ++i) sum += (a[i] - mean)*(a[i]-mean);
    const float variance = sum/n;
    return variance;
}

int constrain_int(int a, int min, int max)
{
    if (a < min) return min;
    if (a > max) return max;
    return a;
}

float constrain(float min, float max, float a)
{
    if (a < min) return min;
    if (a > max) return max;
    return a;
}

float dist_array(float *a, float *b, int n, int sub)
{
    float sum = 0;
    for(int i = 0; i < n; i += sub) sum += pow(a[i]-b[i], 2);
    return sqrt(sum);
}

float mse_array(float *a, int n)
{
    float sum = 0;
    for(int i = 0; i < n; ++i) sum += a[i]*a[i];
    return sqrt(sum/n);
}

void normalize_array(float *a, int n)
{
    float mu = mean_array(a,n);
    float sigma = sqrt(variance_array(a,n));
    for(int i = 0; i < n; ++i){
        a[i] = (a[i] - mu)/sigma;
    }
    //mu = mean_array(a,n);
    //sigma = sqrt(variance_array(a,n));
}

void translate_array(float *a, int n, float s)
{
    for(int i = 0; i < n; ++i){
        a[i] += s;
    }
}

float mag_array(float *a, int n)
{
    float sum = 0;
    for(int i = 0; i < n; ++i){
        sum += a[i]*a[i];
    }
    return sqrt(sum);
}

// indicies to skip is a bit array
float mag_array_skip(float *a, int n, int * indices_to_skip)
{
    float sum = 0;
    for (int i = 0; i < n; ++i) {
        if (indices_to_skip[i] != 1) {
            sum += a[i] * a[i];
        }
    }
    return sqrt(sum);
}

void scale_array(float *a, int n, float s)
{
    for(int i = 0; i < n; ++i){
        a[i] *= s;
    }
}

int sample_array(float *a, int n)
{
    const float sum = sum_array(a, n);
    scale_array(a, n, 1. / sum);
    float r = rand_uniform(0, 1);
    for (int i = 0; i < n; ++i) {
        r = r - a[i];
        if (r <= 0) return i;
    }
    return n - 1;
}

int sample_array_custom(float *a, int n)
{
    const float sum = sum_array(a, n);
    scale_array(a, n, 1./sum);
    float r = rand_uniform(0, 1);
    const int start_index = rand_int(0, 0);
    for(int i = 0; i < n; ++i){
        r = r - a[(i + start_index) % n];
        if (r <= 0) return i;
    }
    return n-1;
}

int max_index(float *a, int n)
{
    if(n <= 0) return -1;
    int max_i = 0;
    float max = a[0];
    for(int i = 1; i < n; ++i){
        if(a[i] > max){
            max = a[i];
            max_i = i;
        }
    }
    return max_i;
}

int top_max_index(float *a, int n, int k)
{
    if (n <= 0) return -1;
<<<<<<< HEAD
    int j;
    for (int i = 0; i < n; ++i) {
=======
    float *values = (float*)xcalloc(k, sizeof(float));
    int *indexes = (int*)xcalloc(k, sizeof(int));
    int i, j;
    for (i = 0; i < n; ++i) {
>>>>>>> 3708b2e4
        for (j = 0; j < k; ++j) {
            if (a[i] > values[j]) {
                values[j] = a[i];
                indexes[j] = i;
                break;
            }
        }
    }
    int count = 0;
    for (j = 0; j < k; ++j) if (values[j] > 0) count++;
    const int get_index = rand_int(0, count-1);
    const int val = indexes[get_index];
    free(indexes);
    free(values);
    return val;
}


int int_index(int *a, int val, int n)
{
    for (int i = 0; i < n; ++i) {
        if (a[i] == val) return i;
    }
    return -1;
}

int rand_int(int min, int max)
{
    if (max < min){
        const int s = min;
        min = max;
        max = s;
    }
    const int r = (random_gen()%(max - min + 1)) + min;
    return r;
}

// From http://en.wikipedia.org/wiki/Box%E2%80%93Muller_transform
float rand_normal()
{
    static int haveSpare = 0;
    static double rand1, rand2;

    if(haveSpare)
    {
        haveSpare = 0;
        return sqrt(rand1) * sin(rand2);
    }

    haveSpare = 1;

    rand1 = random_gen() / ((double) RAND_MAX);
    if(rand1 < 1e-100) rand1 = 1e-100;
    rand1 = -2 * log(rand1);
    rand2 = (random_gen() / ((double)RAND_MAX)) * 2.0 * M_PI;

    return sqrt(rand1) * cos(rand2);
}

/*
   float rand_normal()
   {
   int n = 12;
   int i;
   float sum= 0;
   for(i = 0; i < n; ++i) sum += (float)random_gen()/RAND_MAX;
   return sum-n/2.;
   }
 */

size_t rand_size_t()
{
    return  ((size_t)(random_gen()&0xff) << 56) |
            ((size_t)(random_gen()&0xff) << 48) |
            ((size_t)(random_gen()&0xff) << 40) |
            ((size_t)(random_gen()&0xff) << 32) |
            ((size_t)(random_gen()&0xff) << 24) |
            ((size_t)(random_gen()&0xff) << 16) |
            ((size_t)(random_gen()&0xff) << 8) |
            ((size_t)(random_gen()&0xff) << 0);
}

float rand_uniform(float min, float max)
{
    if(max < min){
        const float swap = min;
        min = max;
        max = swap;
    }

#if (RAND_MAX < 65536)
    const int rnd = rand()*(RAND_MAX + 1) + rand();
        return ((float)rnd / (RAND_MAX*RAND_MAX) * (max - min)) + min;
#else
        return ((float)rand() / RAND_MAX * (max - min)) + min;
#endif
    //return (random_float() * (max - min)) + min;
}

float rand_scale(float s)
{
    const float scale = rand_uniform_strong(1, s);
    if(random_gen()%2) return scale;
    return 1./scale;
}

float **one_hot_encode(float *a, int n, int k)
{
<<<<<<< HEAD
    float** t = (float**)calloc(n, sizeof(float*));
    for(int i = 0; i < n; ++i){
        t[i] = (float*)calloc(k, sizeof(float));
        const int index = (int)a[i];
=======
    int i;
    float** t = (float**)xcalloc(n, sizeof(float*));
    for(i = 0; i < n; ++i){
        t[i] = (float*)xcalloc(k, sizeof(float));
        int index = (int)a[i];
>>>>>>> 3708b2e4
        t[i][index] = 1;
    }
    return t;
}

static unsigned int x = 123456789, y = 362436069, z = 521288629;

// Marsaglia's xorshf96 generator: period 2^96-1
unsigned int random_gen_fast(void)
{
    unsigned int t;
    x ^= x << 16;
    x ^= x >> 5;
    x ^= x << 1;

    t = x;
    x = y;
    y = z;
    z = t ^ x ^ y;

    return z;
}

float random_float_fast()
{
    return ((float)random_gen_fast() / (float)UINT_MAX);
}

int rand_int_fast(int min, int max)
{
    if (max < min) {
        int s = min;
        min = max;
        max = s;
    }
    int r = (random_gen_fast() % (max - min + 1)) + min;
    return r;
}

unsigned int random_gen()
{
    unsigned int rnd = 0;
#ifdef WIN32
    rand_s(&rnd);
#else   // WIN32
    rnd = rand();
#if (RAND_MAX < 65536)
        rnd = rand()*(RAND_MAX + 1) + rnd;
#endif  //(RAND_MAX < 65536)
#endif  // WIN32
    return rnd;
}

float random_float()
{
    unsigned int rnd = 0;
#ifdef WIN32
    rand_s(&rnd);
    return ((float)rnd / (float)UINT_MAX);
#else   // WIN32

    rnd = rand();
#if (RAND_MAX < 65536)
    rnd = rand()*(RAND_MAX + 1) + rnd;
    return((float)rnd / (float)(RAND_MAX*RAND_MAX));
#endif  //(RAND_MAX < 65536)
    return ((float)rnd / (float)RAND_MAX);

#endif  // WIN32
}

float rand_uniform_strong(float min, float max)
{
    if (max < min) {
        const float swap = min;
        min = max;
        max = swap;
    }
    return (random_float() * (max - min)) + min;
}

float rand_precalc_random(float min, float max, float random_part)
{
    if (max < min) {
        const float swap = min;
        min = max;
        max = swap;
    }
    return (random_part * (max - min)) + min;
}

#define RS_SCALE (1.0 / (1.0 + RAND_MAX))

double double_rand(void)
{
    double d;
    do {
        d = (((rand() * RS_SCALE) + rand()) * RS_SCALE + rand()) * RS_SCALE;
    } while (d >= 1); // Round off
    return d;
}

unsigned int uint_rand(unsigned int less_than)
{
    return (unsigned int)((less_than)* double_rand());
}

int check_array_is_nan(float *arr, int size)
{
    for (int i = 0; i < size; ++i) {
        if (isnan(arr[i])) return 1;
    }
    return 0;
}

int check_array_is_inf(float *arr, int size)
{
    for (int i = 0; i < size; ++i) {
        if (isinf(arr[i])) return 1;
    }
    return 0;
}

int *random_index_order(int min, int max)
{
    int *inds = (int *)xcalloc(max - min, sizeof(int));
    int i;
    for (i = min; i < max; ++i) {
        inds[i - min] = i;
    }
    for (i = min; i < max - 1; ++i) {
        const int swap = inds[i - min];
        const int index = i + rand() % (max - i);
        inds[i - min] = inds[index - min];
        inds[index - min] = swap;
    }
    return inds;
}

int max_int_index(int *a, int n)
{
    if (n <= 0) return -1;
    int max_i = 0;
    int max = a[0];
    for (int i = 1; i < n; ++i) {
        if (a[i] > max) {
            max = a[i];
            max_i = i;
        }
    }
    return max_i;
}


// Absolute box from relative coordinate bounding box and image size
boxabs box_to_boxabs(const box* b, const int img_w, const int img_h, const int bounds_check)
{
    boxabs ba;
    ba.left = (b->x - b->w / 2.)*img_w;
    ba.right = (b->x + b->w / 2.)*img_w;
    ba.top = (b->y - b->h / 2.)*img_h;
    ba.bot = (b->y + b->h / 2.)*img_h;

    if (bounds_check) {
        if (ba.left < 0) ba.left = 0;
        if (ba.right > img_w - 1) ba.right = img_w - 1;
        if (ba.top < 0) ba.top = 0;
        if (ba.bot > img_h - 1) ba.bot = img_h - 1;
    }

    return ba;
}

int make_directory(char *path, int mode)
{
#ifdef WIN32
    return _mkdir(path);
#else
    return mkdir(path, mode);
#endif
}<|MERGE_RESOLUTION|>--- conflicted
+++ resolved
@@ -78,26 +78,21 @@
 
 void sorta_shuffle(void *arr, size_t n, size_t size, size_t sections)
 {
-    for(size_t i = 0; i < sections; ++i){
-        const size_t start = n*i/sections;
-        const size_t end = n*(i+1)/sections;
-        const size_t num = end-start;
+    size_t i;
+    for(i = 0; i < sections; ++i){
+        size_t start = n*i/sections;
+        size_t end = n*(i+1)/sections;
+        size_t num = end-start;
         shuffle((char*)arr+(start*size), num, size);
     }
 }
 
 void shuffle(void *arr, size_t n, size_t size)
 {
-<<<<<<< HEAD
-    void* swp = (void*)calloc(1, size);
-    for(size_t i = 0; i < n-1; ++i){
-        const size_t j = i + random_gen()/(RAND_MAX / (n-i)+1);
-=======
     size_t i;
     void* swp = (void*)xcalloc(1, size);
     for(i = 0; i < n-1; ++i){
         size_t j = i + random_gen()/(RAND_MAX / (n-i)+1);
->>>>>>> 3708b2e4
         memcpy(swp,            (char*)arr+(j*size), size);
         memcpy((char*)arr+(j*size), (char*)arr+(i*size), size);
         memcpy((char*)arr+(i*size), swp,          size);
@@ -114,7 +109,8 @@
 
 int find_arg(int argc, char* argv[], char *arg)
 {
-    for(int i = 0; i < argc; ++i) {
+    int i;
+    for(i = 0; i < argc; ++i) {
         if(!argv[i]) continue;
         if(0==strcmp(argv[i], arg)) {
             del_arg(argc, argv, i);
@@ -126,7 +122,8 @@
 
 int find_int_arg(int argc, char **argv, char *arg, int def)
 {
-    for(int i = 0; i < argc-1; ++i){
+    int i;
+    for(i = 0; i < argc-1; ++i){
         if(!argv[i]) continue;
         if(0==strcmp(argv[i], arg)){
             def = atoi(argv[i+1]);
@@ -140,7 +137,8 @@
 
 float find_float_arg(int argc, char **argv, char *arg, float def)
 {
-    for(int i = 0; i < argc-1; ++i){
+    int i;
+    for(i = 0; i < argc-1; ++i){
         if(!argv[i]) continue;
         if(0==strcmp(argv[i], arg)){
             def = atof(argv[i+1]);
@@ -152,9 +150,10 @@
     return def;
 }
 
-char *find_char_arg(const int argc, char **argv, char *arg, char *def)
-{
-    for(int i = 0; i < argc-1; ++i){
+char *find_char_arg(int argc, char **argv, char *arg, char *def)
+{
+    int i;
+    for(i = 0; i < argc-1; ++i){
         if(!argv[i]) continue;
         if(0==strcmp(argv[i], arg)){
             def = argv[i+1];
@@ -194,9 +193,10 @@
 
 void pm(int M, int N, float *A)
 {
-    for(int i = 0 ; i < M; ++i){
+    int i,j;
+    for(i =0 ; i < M; ++i){
         printf("%d ", i+1);
-        for(int j = 0; j < N; ++j){
+        for(j = 0; j < N; ++j){
             printf("%2.4f, ", A[i*N+j]);
         }
         printf("\n");
@@ -246,8 +246,8 @@
 
     sprintf(buffer, "%s", str);
     char *p = strstr(buffer, orig);
-    const int offset = (p - buffer);
-    const int chars_from_end = strlen(buffer) - offset;
+    int offset = (p - buffer);
+    int chars_from_end = strlen(buffer) - offset;
     if (!p || chars_from_end != strlen(orig)) {  // Is 'orig' even in 'str' AND is 'orig' found at the end of 'str'?
         sprintf(output, "%s", buffer);
         free(buffer);
@@ -306,13 +306,13 @@
 
 void top_k(float *a, int n, int k, int *index)
 {
-    int j;
+    int i,j;
     for(j = 0; j < k; ++j) index[j] = -1;
-    for(int i = 0; i < n; ++i){
+    for(i = 0; i < n; ++i){
         int curr = i;
         for(j = 0; j < k; ++j){
             if((index[j] < 0) || a[curr] > a[index[j]]){
-                const int swap = curr;
+                int swap = curr;
                 curr = index[j];
                 index[j] = swap;
             }
@@ -353,10 +353,11 @@
 
 list *split_str(char *s, char delim)
 {
-    const size_t len = strlen(s);
+    size_t i;
+    size_t len = strlen(s);
     list *l = make_list();
     list_insert(l, s);
-    for(size_t i = 0; i < len; ++i){
+    for(i = 0; i < len; ++i){
         if(s[i] == delim){
             s[i] = '\0';
             list_insert(l, &(s[i+1]));
@@ -367,10 +368,11 @@
 
 void strip(char *s)
 {
-    const size_t len = strlen(s);
+    size_t i;
+    size_t len = strlen(s);
     size_t offset = 0;
-    for(size_t i = 0; i < len; ++i){
-        const char c = s[i];
+    for(i = 0; i < len; ++i){
+        char c = s[i];
         if(c==' '||c=='\t'||c=='\n'||c =='\r'||c==0x0d||c==0x0a) ++offset;
         else s[i-offset] = c;
     }
@@ -380,10 +382,11 @@
 
 void strip_args(char *s)
 {
-    const size_t len = strlen(s);
+    size_t i;
+    size_t len = strlen(s);
     size_t offset = 0;
-    for (size_t i = 0; i < len; ++i) {
-        const char c = s[i];
+    for (i = 0; i < len; ++i) {
+        char c = s[i];
         if (c == '\t' || c == '\n' || c == '\r' || c == 0x0d || c == 0x0a) ++offset;
         else s[i - offset] = c;
     }
@@ -392,10 +395,11 @@
 
 void strip_char(char *s, char bad)
 {
-    const size_t len = strlen(s);
+    size_t i;
+    size_t len = strlen(s);
     size_t offset = 0;
-    for(size_t i = 0; i < len; ++i){
-        const char c = s[i];
+    for(i = 0; i < len; ++i){
+        char c = s[i];
         if(c==bad) ++offset;
         else s[i-offset] = c;
     }
@@ -404,7 +408,8 @@
 
 void free_ptrs(void **ptrs, int n)
 {
-    for(int i = 0; i < n; ++i) free(ptrs[i]);
+    int i;
+    for(i = 0; i < n; ++i) free(ptrs[i]);
     free(ptrs);
 }
 
@@ -442,14 +447,14 @@
 int read_int(int fd)
 {
     int n = 0;
-    const int next = read(fd, &n, sizeof(int));
+    int next = read(fd, &n, sizeof(int));
     if(next <= 0) return -1;
     return n;
 }
 
 void write_int(int fd, int n)
 {
-    const int next = write(fd, &n, sizeof(int));
+    int next = write(fd, &n, sizeof(int));
     if(next <= 0) error("read failed");
 }
 
@@ -457,7 +462,7 @@
 {
     size_t n = 0;
     while(n < bytes){
-        const int next = read(fd, buffer + n, bytes-n);
+        int next = read(fd, buffer + n, bytes-n);
         if(next <= 0) return 1;
         n += next;
     }
@@ -466,9 +471,9 @@
 
 int write_all_fail(int fd, char *buffer, size_t bytes)
 {
-    int n = 0;
+    size_t n = 0;
     while(n < bytes){
-        const int next = write(fd, buffer + n, bytes-n);
+        size_t next = write(fd, buffer + n, bytes-n);
         if(next <= 0) return 1;
         n += next;
     }
@@ -479,7 +484,7 @@
 {
     size_t n = 0;
     while(n < bytes){
-        const int next = read(fd, buffer + n, bytes-n);
+        int next = read(fd, buffer + n, bytes-n);
         if(next <= 0) error("read failed");
         n += next;
     }
@@ -489,7 +494,7 @@
 {
     size_t n = 0;
     while(n < bytes){
-        const size_t next = write(fd, buffer + n, bytes-n);
+        size_t next = write(fd, buffer + n, bytes-n);
         if(next <= 0) error("write failed");
         n += next;
     }
@@ -527,7 +532,8 @@
 {
     int count = 0;
     int done = 0;
-    for(char* c = line; !done; ++c){
+    char *c;
+    for(c = line; !done; ++c){
         done = (*c == '\0');
         if(*c == ',' || done) ++count;
     }
@@ -556,8 +562,9 @@
 
 float sum_array(float *a, int n)
 {
+    int i;
     float sum = 0;
-    for(int i = 0; i < n; ++i) sum += a[i];
+    for(i = 0; i < n; ++i) sum += a[i];
     return sum;
 }
 
@@ -569,8 +576,9 @@
 void mean_arrays(float **a, int n, int els, float *avg)
 {
     int i;
+    int j;
     memset(avg, 0, els*sizeof(float));
-    for(int j = 0; j < n; ++j){
+    for(j = 0; j < n; ++j){
         for(i = 0; i < els; ++i){
             avg[i] += a[j][i];
         }
@@ -582,17 +590,18 @@
 
 void print_statistics(float *a, int n)
 {
-    const float m = mean_array(a, n);
-    const float v = variance_array(a, n);
+    float m = mean_array(a, n);
+    float v = variance_array(a, n);
     printf("MSE: %.6f, Mean: %.6f, Variance: %.6f\n", mse_array(a, n), m, v);
 }
 
 float variance_array(float *a, int n)
 {
+    int i;
     float sum = 0;
-    const float mean = mean_array(a, n);
-    for(int i = 0; i < n; ++i) sum += (a[i] - mean)*(a[i]-mean);
-    const float variance = sum/n;
+    float mean = mean_array(a, n);
+    for(i = 0; i < n; ++i) sum += (a[i] - mean)*(a[i]-mean);
+    float variance = sum/n;
     return variance;
 }
 
@@ -612,23 +621,26 @@
 
 float dist_array(float *a, float *b, int n, int sub)
 {
+    int i;
     float sum = 0;
-    for(int i = 0; i < n; i += sub) sum += pow(a[i]-b[i], 2);
+    for(i = 0; i < n; i += sub) sum += pow(a[i]-b[i], 2);
     return sqrt(sum);
 }
 
 float mse_array(float *a, int n)
 {
+    int i;
     float sum = 0;
-    for(int i = 0; i < n; ++i) sum += a[i]*a[i];
+    for(i = 0; i < n; ++i) sum += a[i]*a[i];
     return sqrt(sum/n);
 }
 
 void normalize_array(float *a, int n)
 {
+    int i;
     float mu = mean_array(a,n);
     float sigma = sqrt(variance_array(a,n));
-    for(int i = 0; i < n; ++i){
+    for(i = 0; i < n; ++i){
         a[i] = (a[i] - mu)/sigma;
     }
     //mu = mean_array(a,n);
@@ -637,15 +649,17 @@
 
 void translate_array(float *a, int n, float s)
 {
-    for(int i = 0; i < n; ++i){
+    int i;
+    for(i = 0; i < n; ++i){
         a[i] += s;
     }
 }
 
 float mag_array(float *a, int n)
 {
+    int i;
     float sum = 0;
-    for(int i = 0; i < n; ++i){
+    for(i = 0; i < n; ++i){
         sum += a[i]*a[i];
     }
     return sqrt(sum);
@@ -654,8 +668,9 @@
 // indicies to skip is a bit array
 float mag_array_skip(float *a, int n, int * indices_to_skip)
 {
+    int i;
     float sum = 0;
-    for (int i = 0; i < n; ++i) {
+    for (i = 0; i < n; ++i) {
         if (indices_to_skip[i] != 1) {
             sum += a[i] * a[i];
         }
@@ -665,17 +680,19 @@
 
 void scale_array(float *a, int n, float s)
 {
-    for(int i = 0; i < n; ++i){
+    int i;
+    for(i = 0; i < n; ++i){
         a[i] *= s;
     }
 }
 
 int sample_array(float *a, int n)
 {
-    const float sum = sum_array(a, n);
+    float sum = sum_array(a, n);
     scale_array(a, n, 1. / sum);
     float r = rand_uniform(0, 1);
-    for (int i = 0; i < n; ++i) {
+    int i;
+    for (i = 0; i < n; ++i) {
         r = r - a[i];
         if (r <= 0) return i;
     }
@@ -684,11 +701,12 @@
 
 int sample_array_custom(float *a, int n)
 {
-    const float sum = sum_array(a, n);
+    float sum = sum_array(a, n);
     scale_array(a, n, 1./sum);
     float r = rand_uniform(0, 1);
-    const int start_index = rand_int(0, 0);
-    for(int i = 0; i < n; ++i){
+    int start_index = rand_int(0, 0);
+    int i;
+    for(i = 0; i < n; ++i){
         r = r - a[(i + start_index) % n];
         if (r <= 0) return i;
     }
@@ -698,9 +716,9 @@
 int max_index(float *a, int n)
 {
     if(n <= 0) return -1;
-    int max_i = 0;
+    int i, max_i = 0;
     float max = a[0];
-    for(int i = 1; i < n; ++i){
+    for(i = 1; i < n; ++i){
         if(a[i] > max){
             max = a[i];
             max_i = i;
@@ -712,15 +730,10 @@
 int top_max_index(float *a, int n, int k)
 {
     if (n <= 0) return -1;
-<<<<<<< HEAD
-    int j;
-    for (int i = 0; i < n; ++i) {
-=======
     float *values = (float*)xcalloc(k, sizeof(float));
     int *indexes = (int*)xcalloc(k, sizeof(int));
     int i, j;
     for (i = 0; i < n; ++i) {
->>>>>>> 3708b2e4
         for (j = 0; j < k; ++j) {
             if (a[i] > values[j]) {
                 values[j] = a[i];
@@ -731,8 +744,8 @@
     }
     int count = 0;
     for (j = 0; j < k; ++j) if (values[j] > 0) count++;
-    const int get_index = rand_int(0, count-1);
-    const int val = indexes[get_index];
+    int get_index = rand_int(0, count-1);
+    int val = indexes[get_index];
     free(indexes);
     free(values);
     return val;
@@ -741,7 +754,8 @@
 
 int int_index(int *a, int val, int n)
 {
-    for (int i = 0; i < n; ++i) {
+    int i;
+    for (i = 0; i < n; ++i) {
         if (a[i] == val) return i;
     }
     return -1;
@@ -750,11 +764,11 @@
 int rand_int(int min, int max)
 {
     if (max < min){
-        const int s = min;
+        int s = min;
         min = max;
         max = s;
     }
-    const int r = (random_gen()%(max - min + 1)) + min;
+    int r = (random_gen()%(max - min + 1)) + min;
     return r;
 }
 
@@ -806,13 +820,13 @@
 float rand_uniform(float min, float max)
 {
     if(max < min){
-        const float swap = min;
+        float swap = min;
         min = max;
         max = swap;
     }
 
 #if (RAND_MAX < 65536)
-    const int rnd = rand()*(RAND_MAX + 1) + rand();
+        int rnd = rand()*(RAND_MAX + 1) + rand();
         return ((float)rnd / (RAND_MAX*RAND_MAX) * (max - min)) + min;
 #else
         return ((float)rand() / RAND_MAX * (max - min)) + min;
@@ -822,25 +836,18 @@
 
 float rand_scale(float s)
 {
-    const float scale = rand_uniform_strong(1, s);
+    float scale = rand_uniform_strong(1, s);
     if(random_gen()%2) return scale;
     return 1./scale;
 }
 
 float **one_hot_encode(float *a, int n, int k)
 {
-<<<<<<< HEAD
-    float** t = (float**)calloc(n, sizeof(float*));
-    for(int i = 0; i < n; ++i){
-        t[i] = (float*)calloc(k, sizeof(float));
-        const int index = (int)a[i];
-=======
     int i;
     float** t = (float**)xcalloc(n, sizeof(float*));
     for(i = 0; i < n; ++i){
         t[i] = (float*)xcalloc(k, sizeof(float));
         int index = (int)a[i];
->>>>>>> 3708b2e4
         t[i][index] = 1;
     }
     return t;
@@ -915,7 +922,7 @@
 float rand_uniform_strong(float min, float max)
 {
     if (max < min) {
-        const float swap = min;
+        float swap = min;
         min = max;
         max = swap;
     }
@@ -925,7 +932,7 @@
 float rand_precalc_random(float min, float max, float random_part)
 {
     if (max < min) {
-        const float swap = min;
+        float swap = min;
         min = max;
         max = swap;
     }
@@ -950,7 +957,8 @@
 
 int check_array_is_nan(float *arr, int size)
 {
-    for (int i = 0; i < size; ++i) {
+    int i;
+    for (i = 0; i < size; ++i) {
         if (isnan(arr[i])) return 1;
     }
     return 0;
@@ -958,7 +966,8 @@
 
 int check_array_is_inf(float *arr, int size)
 {
-    for (int i = 0; i < size; ++i) {
+    int i;
+    for (i = 0; i < size; ++i) {
         if (isinf(arr[i])) return 1;
     }
     return 0;
@@ -972,8 +981,8 @@
         inds[i - min] = i;
     }
     for (i = min; i < max - 1; ++i) {
-        const int swap = inds[i - min];
-        const int index = i + rand() % (max - i);
+        int swap = inds[i - min];
+        int index = i + rand() % (max - i);
         inds[i - min] = inds[index - min];
         inds[index - min] = swap;
     }
@@ -983,9 +992,9 @@
 int max_int_index(int *a, int n)
 {
     if (n <= 0) return -1;
-    int max_i = 0;
+    int i, max_i = 0;
     int max = a[0];
-    for (int i = 1; i < n; ++i) {
+    for (i = 1; i < n; ++i) {
         if (a[i] > max) {
             max = a[i];
             max_i = i;
