#include "darknet.h"
#include "yolo_v2_class.hpp"

#include "network.h"
#include "region_layer.h"

extern "C" {
#include "detection_layer.h"
#include "utils.h"
#include "parser.h"
#include "image.h"
#include "stb_image.h"
}

#include <vector>
#include <algorithm>
#include <cmath>
#include <string>

#if OPENCV
#include <opencv2/opencv.hpp>
#endif

#define NFRAMES 3

//static Detector* detector = NULL;
static std::unique_ptr<Detector> detector;

int init(const char* configuration_filename, const char* weights_filename, const int gpu)
{
    detector.reset(new Detector(configuration_filename, weights_filename, gpu));
    return 1;
}

int detect_image(const char* filename, bbox_t_container& container)
{
    auto detection = detector->detect(filename);
    for (size_t i = 0; i < detection.size() && i < C_SHARP_MAX_OBJECTS; ++i)
        container.candidates[i] = detection[i];
    return detection.size();
}

int detect_objects(const float* data, const int width, const int height, const int channel, bbox_t_container& container)
{
    // ReSharper disable once CppCStyleCast
    auto detection = detector->detect(image{width, height,  channel, (float*)data});
    for (size_t i = 0; i < detection.size() && i < C_SHARP_MAX_OBJECTS; ++i)
        container.candidates[i] = detection[i];
    return detection.size();
}

int track_objects(const float* data, const int width, const int height, const int channel, bbox_t_container& container)
{
    auto tracking = detector->tracking_id(detector->detect(image{width, height, channel, const_cast<float*>(data)}));
    for (size_t i = 0; i < tracking.size() && i < C_SHARP_MAX_OBJECTS; ++i)
        container.candidates[i] = tracking[i];
    return tracking.size();
}

bool CheckIfImageWasResized()
{
    return detector->didHaveToResizeImage;
}

int GetDetectorNetworkWidth()
{
    return detector->get_net_width();
}

int GetDetectorNetworkHeight()
{
    return detector->get_net_width();
}

std::string gstreamer_pipeline(int capture_width, int capture_height, int display_width, int display_height,
                               int frame_rate, int flip_method)
{
#if defined(__linux__)
    return "nvarguscamerasrc ! video/x-raw(memory:NVMM), width=(int)" + std::to_string(capture_width) + ", height=(int)" +

        std::to_string(capture_height) + ", format=(string)NV12, framerate=(fraction)" + std::to_string(frame_rate) +

        "/1 ! nvvidconv flip-method=" + std::to_string(flip_method) + " ! video/x-raw, width=(int)" + std::to_string(display_width) + ", height=(int)" +

        std::to_string(display_height) + ", format=(string)BGRx ! videoconvert ! video/x-raw, format=(string)BGR ! appsink";
#endif
    return "";
}

unsigned char* get_image(const int capture_width, const int capture_height, const int display_width,
                         const int display_height, const int frame_rate, const int flip_method)
{
    const auto pipeline = gstreamer_pipeline(capture_width, capture_height, display_width, display_height, frame_rate,
                                             flip_method);
    if (pipeline.empty())
    {
	std::cout << "pipeline is empty." << std::endl;
	return nullptr;
     }

#if defined(__linux__)
    cv::VideoCapture cap(pipeline, cv::CAP_GSTREAMER);
    if (!cap.isOpened())
        std::cout << "Failed to open camera." << std::endl;

    cv::Mat img;
    if (!cap.read(img))
    {
	std::cout<<"Capture read error"<<std::endl;
	return nullptr;
    }

    cv::cvtColor(img, img, cv::COLOR_BGR2RGB);
    return static_cast<unsigned char*>(img.data);
#endif
}

int dispose()
{
    detector.reset();
    return 1;
}

int get_device_count()
{
#ifdef GPU
    auto count = 0;
    cudaGetDeviceCount(&count);
    return count;
#else
    return -1;
#endif	// GPU
}

bool built_with_cuda()
{
#ifdef GPU
    return true;
#else
    return false;
#endif
}

bool built_with_cudnn()
{
#ifdef CUDNN
    return true;
#else
    return false;
#endif
}

bool built_with_opencv()
{
#ifdef OPENCV
    return true;
#else
    return false;
#endif
}


int get_device_name(const int gpu, char* device_name)
{
#ifdef GPU
    cudaDeviceProp prop{};
    cudaGetDeviceProperties(&prop, gpu);
    std::string result = prop.name;
    std::copy(result.begin(), result.end(), device_name);
    return 1;
#else
    return -1;
#endif	// GPU
}

#ifdef GPU
void check_cuda(const cudaError_t status)
{
    if (status != cudaSuccess)
    {
        const auto s = cudaGetErrorString(status);
        printf("CUDA Error Prev: %s\n", s);
    }
}
#endif

struct detector_gpu_t
{
    network net;
    image images[NFRAMES];
    float* avg;
    float* predictions[NFRAMES];
    int demo_index;
    unsigned int* track_id;
};

LIB_API Detector::
Detector(std::string cfg_filename, std::string weight_filename, int gpu_id) : cur_gpu_id(gpu_id), wait_stream(false)
{
    detector_gpu_ptr = std::make_shared<detector_gpu_t>();
    auto& detector_gpu = *static_cast<detector_gpu_t *>(detector_gpu_ptr.get());

<<<<<<< HEAD
    auto& net = detector_gpu.net;
=======
    _cfg_filename = cfg_filename;
    _weight_filename = weight_filename;

    char *cfgfile = const_cast<char *>(_cfg_filename.c_str());
    char *weightfile = const_cast<char *>(_weight_filename.c_str());

    net = parse_network_cfg_custom(cfgfile, 1, 1);
    if (weightfile) {
        load_weights(&net, weightfile);
    }
    set_batch_network(&net, 1);
>>>>>>> 3708b2e4
    net.gpu_index = cur_gpu_id;

    const auto cfg_file = const_cast<char *>(cfg_filename.data());
    const auto weight_file = const_cast<char *>(weight_filename.data());

    net = parse_network_cfg_custom(cfg_file, 1, 0); //slow 1-2s
    load_weights(&net, weight_file); //fast <100ms
    /*
      set_batch_network(&net, 1);
      net.gpu_index = cur_gpu_id;
      fuse_conv_batchnorm(net);
     */
    const auto l = net.layers[net.n - 1];
    /*
    detector_gpu.avg = static_cast<float *>(calloc(l.outputs, sizeof(float)));

    for (int j = 0; j < NFRAMES; ++j)
        detector_gpu.predictions[j] = static_cast<float*>(calloc(l.outputs, sizeof(float)));

    for (int j = 0; j < NFRAMES; ++j) detector_gpu.images[j] = make_image(1, 1, 3);
    */

    detector_gpu.track_id = static_cast<unsigned int *>(calloc(l.classes, sizeof(unsigned int)));
    for (auto j = 0; j < l.classes; j++)
        detector_gpu.track_id[j] = 1;
    detector_gpu.demo_index = 1;
}

LIB_API Detector::~Detector()
{
    auto& detector_gpu = *static_cast<detector_gpu_t *>(detector_gpu_ptr.get());
    auto l = detector_gpu.net.layers[detector_gpu.net.n - 1];

    free(detector_gpu.track_id);

    free(detector_gpu.avg);
    for (auto& prediction : detector_gpu.predictions) free(prediction);
    for (auto& image : detector_gpu.images) if (image.data) free(image.data);

#ifdef GPU
    int old_gpu_index;
    cudaGetDevice(&old_gpu_index);
    cuda_set_device(detector_gpu.net.gpu_index);
#endif
    free_network(detector_gpu.net);
#ifdef GPU
    cudaSetDevice(old_gpu_index);
#endif
}

LIB_API int Detector::get_net_width() const
{
    auto& detector_gpu = *static_cast<detector_gpu_t *>(detector_gpu_ptr.get());
    return detector_gpu.net.w;
}

LIB_API int Detector::get_net_height() const
{
    auto& detector_gpu = *static_cast<detector_gpu_t *>(detector_gpu_ptr.get());
    return detector_gpu.net.h;
}

LIB_API int Detector::get_net_color_depth() const
{
    auto& detector_gpu = *static_cast<detector_gpu_t *>(detector_gpu_ptr.get());
    return detector_gpu.net.c;
}

LIB_API std::vector<bbox_t> Detector::detect(const std::string image_filename, const float thresh,
                                             const bool use_mean)
{
    const std::shared_ptr<image_t> image_ptr(new image_t, [](image_t* img)
    {
        if (img->data) free(img->data);
        delete img;
    });
    *image_ptr = load_image(image_filename);
    return detect(*image_ptr, thresh, use_mean);
}

static image load_image_stb(char* filename, const int channels)
{
    int w, h, c;
    const auto data = stbi_load(filename, &w, &h, &c, channels);
    if (!data)
        throw std::runtime_error("file not found");
    if (channels) c = channels;
    const auto im = make_image(w, h, c);
    for (auto k = 0; k < c; ++k)
    {
        for (auto j = 0; j < h; ++j)
        {
            for (auto i = 0; i < w; ++i)
            {
                const auto dst_index = i + w * j + w * h * k;
                const auto src_index = k + c * i + c * w * j;
                im.data[dst_index] = static_cast<float>(data[src_index]) / 255.;
            }
        }
    }
    free(data);
    return im;
}

LIB_API image_t Detector::load_image(const std::string image_filename)
{
<<<<<<< HEAD
    const auto input = const_cast<char *>(image_filename.data());
    const auto im = load_image_stb(input, 3);
=======
    char *input = const_cast<char *>(image_filename.c_str());
    image im = load_image_stb(input, 3);
>>>>>>> 3708b2e4

    image_t img{};
    img.c = im.c;
    img.data = im.data;
    img.h = im.h;
    img.w = im.w;

    return img;
}

LIB_API void Detector::free_image(const image_t img)
{
    if (img.data)
        free(img.data);
}

LIB_API std::vector<bbox_t> Detector::detect(const image_t img, const float thresh, const bool use_mean)
{
    auto& detector_gpu = *static_cast<detector_gpu_t*>(detector_gpu_ptr.get());
    auto& net = detector_gpu.net;
#ifdef GPU
    int old_gpu_index;
    cudaGetDevice(&old_gpu_index);
    if (cur_gpu_id != old_gpu_index)
        cudaSetDevice(net.gpu_index);

    net.wait_stream = wait_stream;    // 1 - wait CUDA-stream, 0 - not to wait
#endif
    //std::cout << "net.gpu_index = " << net.gpu_index << std::endl;

    image im;
    im.c = img.c;
    im.data = img.data;
    im.h = img.h;
    im.w = img.w;

    image sized;

    if (net.w == im.w && net.h == im.h) {
        sized = make_image(im.w, im.h, im.c);
        memcpy(sized.data, im.data, im.h * im.w * im.c * sizeof(float));
    }
    else
    {
        didHaveToResizeImage = true;
        sized = resize_image(im, net.w, net.h);
    }

    auto l = net.layers[net.n - 1];

    const auto prediction = network_predict(net, sized.data);

    if (use_mean) {
        memcpy(detector_gpu.predictions[detector_gpu.demo_index], prediction, l.outputs * sizeof(float));
        mean_arrays(detector_gpu.predictions, NFRAMES, l.outputs, detector_gpu.avg);
        l.output = detector_gpu.avg;
        detector_gpu.demo_index = (detector_gpu.demo_index + 1) % NFRAMES;
    }
    //get_region_boxes(l, 1, 1, thresh, detector_gpu.probs, detector_gpu.boxes, 0, 0);
    //if (nms) do_nms_sort(detector_gpu.boxes, detector_gpu.probs, l.w*l.h*l.n, l.classes, nms);

    auto nboxes = 0;
    const auto letterbox = 0;
    const float hier_thresh = 0.5;
    const auto dets = get_network_boxes(&net, im.w, im.h, thresh, hier_thresh, 0, 1, &nboxes, letterbox);
    if (nms) do_nms_sort(dets, nboxes, l.classes, nms);

    std::vector<bbox_t> bbox_vec;

    for (auto i = 0; i < nboxes; ++i) {
        const auto b = dets[i].bbox;
        auto const obj_id = max_index(dets[i].prob, l.classes);
        auto const prob = dets[i].prob[obj_id];

        if (prob > thresh)
        {
            bbox_t bbox{};
            bbox.x = std::max(static_cast<double>(0), (b.x - b.w / 2.) * im.w);
            bbox.y = std::max(static_cast<double>(0), (b.y - b.h / 2.) * im.h);
            bbox.w = b.w * im.w;
            bbox.h = b.h * im.h;
            bbox.obj_id = obj_id;
            bbox.prob = prob;
            bbox.track_id = 0;
            bbox.frames_counter = 0;
            bbox.x_3d = NAN;
            bbox.y_3d = NAN;
            bbox.z_3d = NAN;

            bbox_vec.push_back(bbox);
        }
    }

    free_detections(dets, nboxes);
    if (sized.data)
        free(sized.data);
#ifdef GPU
    if (cur_gpu_id != old_gpu_index)
        cudaSetDevice(old_gpu_index);
#endif
    return bbox_vec;
}

std::vector<bbox_t> Detector::save_bounding_boxes_into_vector(const image img, const float thresh, const struct layer l, detection* const dets, int nboxes) const
{
    std::vector<bbox_t> bbox_vec;
    for (auto i = 0; i < nboxes; ++i)
    {
        const auto b = dets[i].bbox;
        auto const obj_id = max_index(dets[i].prob, l.classes);
        auto const prob = dets[i].prob[obj_id];
        auto const bbox_x = std::max(static_cast<double>(0), (b.x - b.w / 2.) * img.w);
        auto const bbox_y = std::max(static_cast<double>(0), (b.y - b.h / 2.) * img.h);
        auto const bbox_w = img.w * b.w;
        auto const bbox_h = img.h * b.h;
        auto shape = None;
#ifdef OPENCV
        shape = detector->detect_shape(crop_image(img, bbox_x, bbox_y, bbox_w, bbox_h));
#endif
        if (prob > thresh)
        {
            bbox_t bbox{};
            bbox.x = bbox_x;
            bbox.y = bbox_y;
            bbox.w = bbox_w;
            bbox.h = bbox_h;
            bbox.obj_id = obj_id;
            bbox.prob = prob;
            bbox.track_id = 0;
            bbox.frames_counter = 0;
            bbox.x_3d = NAN;
            bbox.y_3d = NAN;
            bbox.z_3d = NAN;
            bbox.shape = static_cast<char>(shape);
            bbox_vec.push_back(bbox);
        }
    }
    return bbox_vec;
}

LIB_API std::vector<bbox_t> Detector::detect(const image img, const float thresh)
{
    auto& detector_gpu = *static_cast<detector_gpu_t*>(detector_gpu_ptr.get());
    auto& net = detector_gpu.net;
    net.wait_stream = wait_stream;
    const auto l = net.layers[net.n - 1];

    if (net.w != img.w && net.h != img.h)
    {
        std::cout << "image is resizing from " << img.w << " x " << img.h << " to " << net.w << " x " << net.h << std::endl;
        didHaveToResizeImage = true;
        image sized = resize_image(img, net.w, net.h);
        network_predict_gpu(net, sized.data);
        if (sized.data)
            free(sized.data);
    }
    else
        network_predict_gpu(net, img.data);

    auto nboxes = 0;
    const auto dets = get_network_boxes(&net, img.w, img.h, thresh, 0.5, nullptr, 1, &nboxes, 0);
    if (nms) do_nms_sort(dets, nboxes, l.classes, nms);
        auto bbox_vec = save_bounding_boxes_into_vector(img, thresh, l, dets, nboxes);

    free_detections(dets, nboxes);
    return bbox_vec;
}

LIB_API std::vector<bbox_t> Detector::tracking_id(std::vector<bbox_t> cur_bbox_vec, bool const change_history, int const frames_story, int const max_dist)
{
    auto& det_gpu = *static_cast<detector_gpu_t *>(detector_gpu_ptr.get());

    auto prev_track_id_present = false;
    const unsigned int frame_id = det_gpu.demo_index++;

    for (auto& i : cur_bbox_vec)
        i.frames_counter = frame_id;

    for (auto& i : prev_bbox_vec_deque)
        if (!i.empty()) prev_track_id_present = true;

    if (!prev_track_id_present)
    {
        for (auto& i : cur_bbox_vec)
            i.track_id = det_gpu.track_id[i.obj_id]++;
        prev_bbox_vec_deque.push_front(cur_bbox_vec);
        if (prev_bbox_vec_deque.size() > frames_story)
            prev_bbox_vec_deque.pop_back();
        return cur_bbox_vec;
    }

    std::vector<unsigned int> dist_vec(cur_bbox_vec.size(), std::numeric_limits<unsigned int>::max());

    for (auto& prev_bbox_vec : prev_bbox_vec_deque)
    {
        for (auto& i : prev_bbox_vec)
        {
            auto cur_index = -1;
            for (size_t m = 0; m < cur_bbox_vec.size(); ++m)
            {
                auto const& k = cur_bbox_vec[m];
                if (i.obj_id == k.obj_id)
                {
                    const auto center_x_diff = static_cast<float>(i.x + i.w / 2) - static_cast<float>(k.x + k.w / 2);
                    const auto center_y_diff = static_cast<float>(i.y + i.h / 2) - static_cast<float>(k.y + k.h / 2);
                    const unsigned int cur_dist = sqrt(center_x_diff * center_x_diff + center_y_diff * center_y_diff);
                    if (cur_dist < max_dist && (k.track_id == 0 || dist_vec[m] > cur_dist))
                    {
                        dist_vec[m] = cur_dist;
                        cur_index = m;
                    }
                }
            }

            const auto track_id_absent = !std::any_of(cur_bbox_vec.begin(), cur_bbox_vec.end(), [&i](bbox_t const& b)
            {
                return b.track_id == i.track_id && b.obj_id == i.obj_id;
            });

            if (cur_index >= 0 && track_id_absent)
            {
                cur_bbox_vec[cur_index].track_id = i.track_id;
                cur_bbox_vec[cur_index].w = (cur_bbox_vec[cur_index].w + i.w) / 2;
                cur_bbox_vec[cur_index].h = (cur_bbox_vec[cur_index].h + i.h) / 2;
            }
        }
    }

    for (auto& i : cur_bbox_vec)
        if (i.track_id == 0)
            i.track_id = det_gpu.track_id[i.obj_id]++;

    if (change_history)
    {
        prev_bbox_vec_deque.push_front(cur_bbox_vec);
        if (prev_bbox_vec_deque.size() > frames_story) prev_bbox_vec_deque.pop_back();
    }
    return cur_bbox_vec;
}

#ifdef OPENCV
shape_type Detector::detect_shape(image src) const
{
    auto type = None;
    // Use Canny instead of threshold to catch squares with gradient shading
    cv::Mat bw;
    cv::Mat gray;
    cvtColor(image_to_mat(src), gray, CV_RGB2GRAY);
    Canny(gray, bw, 0, 50, 3);

    // Find contours
    std::vector<std::vector<cv::Point>> contours;
    findContours(bw.clone(), contours, CV_RETR_EXTERNAL, CV_CHAIN_APPROX_SIMPLE);

    std::vector<cv::Point> approx;

    for (const auto& contour : contours)
    {
        // Approximate contour with accuracy proportional
        // to the contour perimeter
        approxPolyDP(cv::Mat(contour), approx, arcLength(cv::Mat(contour), true) * 0.02, true);

        // Skip small or non-convex objects 
        //if (std::fabs(contourArea(contours[i])) < 100 || !isContourConvex(approx))
         //   continue;

        if (approx.size() == 3)
            type = Triangle;
        if (approx.size() >= 4 && approx.size() <= 6)
        {
            // Number of vertices of polygonal curve
            const int vtc = approx.size();

            // Get the cosines of all corners
            std::vector<double> cos;
            for (auto j = 2; j < vtc + 1; j++)
                cos.push_back(shape_angle(approx[j % vtc], approx[j - 2], approx[j - 1]));

            // Sort ascending the cosine values
            std::sort(cos.begin(), cos.end());

            // Get the lowest and the highest cosine
            const auto mincos = cos.front();
            const auto maxcos = cos.back();

            // Use the degrees obtained above and the number of vertices
            // to determine the shape of the contour
            if (vtc == 4 && mincos >= -0.1 && maxcos <= 0.3) type = Rectangle;
            if (vtc == 5 && mincos >= -0.34 && maxcos <= -0.27) type = Penta;
            if (vtc == 6 && mincos >= -0.55 && maxcos <= -0.45) type = Hexa;
        }

        else
        {
            // Detect and label circles
            const auto area = contourArea(contour);
            const auto r = boundingRect(contour);
            const auto radius = r.width / 2;

            if (std::abs(1 - (static_cast<double>(r.width) / r.height)) <= 0.2 &&
                std::abs(1 - (area / (CV_PI * std::pow(radius, 2)))) <= 0.2)
                type = Circle;
        }
    }
    return type;
}

cv::Mat Detector::image_to_mat(image img)
{
    auto mat = cv::Mat(img.h, img.w, CV_8UC(img.c));
    for (auto y = 0; y < img.h; ++y){
        for (auto x = 0; x < img.w; ++x){
            for (auto c = 0; c < img.c; ++c){
                const auto val = img.data[c * img.h * img.w + y * img.w + x];
                mat.data[y * mat.step + img.c * x + c] = static_cast<unsigned char>(val * 255);
            }
        }
    }
    return mat;
}

double Detector::shape_angle(cv::Point pt1, cv::Point pt2, cv::Point pt0) const
{
    const double dx1 = pt1.x - pt0.x;
    const double dy1 = pt1.y - pt0.y;
    const double dx2 = pt2.x - pt0.x;
    const double dy2 = pt2.y - pt0.y;
    return (dx1 * dx2 + dy1 * dy2) / sqrt((dx1 * dx1 + dy1 * dy1) * (dx2 * dx2 + dy2 * dy2) + 1e-10);
}
#endif // OPENCV

void* Detector::get_cuda_context() const
{
#ifdef GPU
    int old_gpu_index;
    cudaGetDevice(&old_gpu_index);
    if (cur_gpu_id != old_gpu_index)
        cudaSetDevice(cur_gpu_id);
    const auto cuda_context = cuda_get_context();
    if (cur_gpu_id != old_gpu_index)
        cudaSetDevice(old_gpu_index);
    return cuda_context;
#else   // GPU
    return NULL;
#endif  // GPU
}<|MERGE_RESOLUTION|>--- conflicted
+++ resolved
@@ -200,9 +200,6 @@
     detector_gpu_ptr = std::make_shared<detector_gpu_t>();
     auto& detector_gpu = *static_cast<detector_gpu_t *>(detector_gpu_ptr.get());
 
-<<<<<<< HEAD
-    auto& net = detector_gpu.net;
-=======
     _cfg_filename = cfg_filename;
     _weight_filename = weight_filename;
 
@@ -214,7 +211,6 @@
         load_weights(&net, weightfile);
     }
     set_batch_network(&net, 1);
->>>>>>> 3708b2e4
     net.gpu_index = cur_gpu_id;
 
     const auto cfg_file = const_cast<char *>(cfg_filename.data());
@@ -321,13 +317,8 @@
 
 LIB_API image_t Detector::load_image(const std::string image_filename)
 {
-<<<<<<< HEAD
-    const auto input = const_cast<char *>(image_filename.data());
-    const auto im = load_image_stb(input, 3);
-=======
     char *input = const_cast<char *>(image_filename.c_str());
     image im = load_image_stb(input, 3);
->>>>>>> 3708b2e4
 
     image_t img{};
     img.c = im.c;
