#include "darknet.h"
#include "yolo_v2_class.hpp"

#include "network.h"

extern "C" {
#include "detection_layer.h"
#include "region_layer.h"
#include "cost_layer.h"
#include "utils.h"
#include "parser.h"
#include "box.h"
#include "image.h"
#include "demo.h"
#include "option_list.h"
#include "stb_image.h"
}

//#include <sys/time.h>

#include <vector>
#include <iostream>
#include <algorithm>
#include <cmath>

#define NFRAMES 3

//static Detector* detector = NULL;
static std::unique_ptr<Detector> detector;

int init(const char* configuration_filename, const char* weights_filename, const int gpu)
{
    detector.reset(new Detector(configuration_filename, weights_filename, gpu));
    return 1;
}

int detect_image(const char* filename, bbox_t_container& container)
{
    auto detection = detector->detect(filename);
    for (size_t i = 0; i < detection.size() && i < C_SHARP_MAX_OBJECTS; ++i)
        container.candidates[i] = detection[i];
    return detection.size();
}

int detect_objects(const float* data, const int width, const int height, bbox_t_container& container)
{
    // ReSharper disable once CppCStyleCast
    auto detection = detector-> detect(image{ height, width,3, (float*)data });
    for (size_t i = 0; i < detection.size() && i < C_SHARP_MAX_OBJECTS; ++i)
        container.candidates[i] = detection[i];
    return detection.size();
}

int dispose()
{
    //if (detector != NULL) delete detector;
    //detector = NULL;
    detector.reset();
    return 1;
}

int get_device_count()
{
#ifdef GPU
    auto count = 0;
    cudaGetDeviceCount(&count);
    return count;
#else
    return -1;
#endif	// GPU
}

<<<<<<< HEAD
int get_device_name(const int gpu, char* device_name)
{
=======
bool built_with_cuda(){
#ifdef GPU
    return true;
#else
    return false;
#endif
}

bool built_with_cudnn(){
#ifdef CUDNN
    return true;
#else
    return false;
#endif
}

bool built_with_opencv(){
#ifdef OPENCV
    return true;
#else
    return false;
#endif
}


int get_device_name(int gpu, char* deviceName) {
>>>>>>> 4c315ea2
#ifdef GPU
    cudaDeviceProp prop{};
    cudaGetDeviceProperties(&prop, gpu);
    std::string result = prop.name;
    std::copy(result.begin(), result.end(), device_name);
    return 1;
#else
    return -1;
#endif	// GPU
}

#ifdef GPU
void check_cuda(const cudaError_t status)
{
    if (status != cudaSuccess)
    {
        const auto s = cudaGetErrorString(status);
        printf("CUDA Error Prev: %s\n", s);
    }
}
#endif

struct detector_gpu_t
{
    network net;
    image images[NFRAMES];
    float* avg;
    float* predictions[NFRAMES];
    int demo_index;
    unsigned int* track_id;
};

LIB_API Detector::Detector(std::string cfg_filename, std::string weight_filename, int gpu_id) : cur_gpu_id(gpu_id)
{
    detector_gpu_ptr = std::make_shared<detector_gpu_t>();
    auto& detector_gpu = *static_cast<detector_gpu_t *>(detector_gpu_ptr.get());

    auto& net = detector_gpu.net;
    net.gpu_index = cur_gpu_id;

    const auto cfg_file = const_cast<char *>(cfg_filename.data());
    const auto weight_file = const_cast<char *>(weight_filename.data());

    net = parse_network_cfg_custom(cfg_file, 1, 0);//slow 1-2s
    load_weights(&net, weight_file);//fast <100ms

//not needed now, maybe turn on later for detection and tracking ...    
    //set_batch_network(&net, 1);
    //net.gpu_index = cur_gpu_id;
    //fuse_conv_batchnorm(net);
    
   // const auto l = net.layers[net.n - 1];
   // int j;

   // detector_gpu.avg = static_cast<float *>(calloc(l.outputs, sizeof(float)));
   // for (j = 0; j < NFRAMES; ++j) detector_gpu.predictions[j] = static_cast<float*>(calloc(l.outputs, sizeof(float)));
   // for (j = 0; j < NFRAMES; ++j) detector_gpu.images[j] = make_image(1, 1, 3);

    //detector_gpu.track_id = static_cast<unsigned int *>(calloc(l.classes, sizeof(unsigned int)));
    //for (j = 0; j < l.classes; ++j) detector_gpu.track_id[j] = 1;
}


LIB_API Detector::~Detector()
{
    detector_gpu_t& detector_gpu = *static_cast<detector_gpu_t *>(detector_gpu_ptr.get());
    //layer l = detector_gpu.net.layers[detector_gpu.net.n - 1];

    free(detector_gpu.track_id);

    free(detector_gpu.avg);
    for (int j = 0; j < NFRAMES; ++j) free(detector_gpu.predictions[j]);
    for (int j = 0; j < NFRAMES; ++j) if (detector_gpu.images[j].data) free(detector_gpu.images[j].data);

#ifdef GPU
    int old_gpu_index;
    cudaGetDevice(&old_gpu_index);
    cuda_set_device(detector_gpu.net.gpu_index);
#endif

    free_network(detector_gpu.net);

#ifdef GPU
    cudaSetDevice(old_gpu_index);
#endif
}

LIB_API int Detector::get_net_width() const
{
    detector_gpu_t& detector_gpu = *static_cast<detector_gpu_t *>(detector_gpu_ptr.get());
    return detector_gpu.net.w;
}

LIB_API int Detector::get_net_height() const
{
    detector_gpu_t& detector_gpu = *static_cast<detector_gpu_t *>(detector_gpu_ptr.get());
    return detector_gpu.net.h;
}

LIB_API int Detector::get_net_color_depth() const
{
    detector_gpu_t& detector_gpu = *static_cast<detector_gpu_t *>(detector_gpu_ptr.get());
    return detector_gpu.net.c;
}


LIB_API std::vector<bbox_t> Detector::detect(std::string image_filename, float thresh, bool use_mean) const
{
    const std::shared_ptr<image_t> image_ptr(new image_t, [](image_t* img)
    {
        if (img->data) free(img->data);
        delete img;
    });
    *image_ptr = load_image(image_filename);
    return detect(*image_ptr, thresh, use_mean);
}

static image load_image_stb(char* filename, const int channels)
{
    int w, h, c;
    const auto data = stbi_load(filename, &w, &h, &c, channels);
    if (!data)
        throw std::runtime_error("file not found");
    if (channels) c = channels;
    const auto im = make_image(w, h, c);
    for (auto k = 0; k < c; ++k)
    {
        for (auto j = 0; j < h; ++j)
        {
            for (auto i = 0; i < w; ++i)
            {
                const auto dst_index = i + w * j + w * h * k;
                const auto src_index = k + c * i + c * w * j;
                im.data[dst_index] = (float)data[src_index] / 255.;
            }
        }
    }
    free(data);
    return im;
}

LIB_API image_t Detector::load_image(const std::string image_filename)
{
    const auto input = const_cast<char *>(image_filename.data());
    const auto im = load_image_stb(input, 3);

    image_t img{};
    img.c = im.c;
    img.data = im.data;
    img.h = im.h;
    img.w = im.w;

    return img;
}


LIB_API void Detector::free_image(image_t m)
{
    if (m.data)
       free(m.data);
}

LIB_API std::vector<bbox_t> Detector::detect(const image_t img, const float thresh, const bool use_mean) const
{
    auto& detector_gpu = *static_cast<detector_gpu_t *>(detector_gpu_ptr.get());
    auto& net = detector_gpu.net;
#ifdef GPU
    int old_gpu_index;
    cudaGetDevice(&old_gpu_index);
    if (cur_gpu_id != old_gpu_index)
        cudaSetDevice(net.gpu_index);

    net.wait_stream = wait_stream; // 1 - wait CUDA-stream, 0 - not to wait
#endif
    //std::cout << "net.gpu_index = " << net.gpu_index << std::endl;
     
    image im;
    im.c = img.c;
    im.data = img.data;
    im.h = img.h;
    im.w = img.w;

    image sized;

    if (net.w == im.w && net.h == im.h)
    {
        //sized = im;
        /*this makes no sense, the image is already fitting perfectly, see below
        sized = make_image(im.w, im.h, im.c);
        memcpy(sized.data, im.data, im.w * im.h * im.c * sizeof(float));
        //*/
    }
    else
        sized = resize_image(im, net.w, net.h);
    auto l = net.layers[net.n - 1];

    const auto x = sized.data;

    const auto prediction = network_predict(net, x);

    if (use_mean)
    {
        memcpy(detector_gpu.predictions[detector_gpu.demo_index], prediction, l.outputs * sizeof(float));
        mean_arrays(detector_gpu.predictions, NFRAMES, l.outputs, detector_gpu.avg);
        l.output = detector_gpu.avg;
        detector_gpu.demo_index = (detector_gpu.demo_index + 1) % NFRAMES;
    }
    //get_region_boxes(l, 1, 1, thresh, detector_gpu.probs, detector_gpu.boxes, 0, 0);
    //if (nms) do_nms_sort(detector_gpu.boxes, detector_gpu.probs, l.w*l.h*l.n, l.classes, nms);

    auto nboxes = 0;
    const auto letterbox = 0;
    const float hier_thresh = 0.5;
    const auto dets = get_network_boxes(&net, sized.w, sized.h, thresh, hier_thresh, nullptr, 1, &nboxes, letterbox);
    if (nms) do_nms_sort(dets, nboxes, l.classes, nms);

    std::vector<bbox_t> bbox_vec;

    for (auto i = 0; i < nboxes; ++i)
    {
        const auto b = dets[i].bbox;
        auto const obj_id = max_index(dets[i].prob, l.classes);
        auto const prob = dets[i].prob[obj_id];

        if (prob > thresh)
        {
            bbox_t bbox{};
            bbox.x = std::max(static_cast<double>(0), (b.x - b.w / 2.) * sized.w);
            bbox.y = std::max(static_cast<double>(0), (b.y - b.h / 2.) * sized.h);
            bbox.w = sized.w * b.w;
            bbox.h = sized.h * b.h;
            bbox.obj_id = obj_id;
            bbox.prob = prob;
            bbox.track_id = 0;
            bbox.frames_counter = 0;
            bbox.x_3d = NAN;
            bbox.y_3d = NAN;
            bbox.z_3d = NAN;

            bbox_vec.push_back(bbox);
        }
    }

    free_detections(dets, nboxes);
    if (sized.data)
        free(sized.data);

#ifdef GPU
    if (cur_gpu_id != old_gpu_index)
        cudaSetDevice(old_gpu_index);
#endif

    return bbox_vec;
}

std::vector<bbox_t> Detector::save_bounding_boxes_into_vector(const image img, const float thresh, const struct layer l, detection* const dets, int nboxes) const
{
    std::vector<bbox_t> bbox_vec;
    for (auto i = 0; i < nboxes; ++i)
    {
        const auto b = dets[i].bbox;
        auto const obj_id = max_index(dets[i].prob, l.classes);
        auto const prob = dets[i].prob[obj_id];

        if (prob > thresh)
        {
            bbox_vec.push_back({
                static_cast<unsigned int>(std::max(static_cast<double>(0), (b.x - b.w / 2.) * img.w)),
                static_cast<unsigned int>(std::max(static_cast<double>(0), (b.y - b.h / 2.) * img.h)),
                static_cast<unsigned int>(b.w * img.w),
                static_cast<unsigned int>(b.h * img.h),
                prob,
                static_cast<unsigned int>(obj_id),
                0,
                0,
                NAN,
                NAN,
                NAN });
        }
    }
    return bbox_vec;
}

LIB_API std::vector<bbox_t> Detector::detect(const image img, const float thresh) const
{
    auto& detector_gpu = *static_cast<detector_gpu_t*>(detector_gpu_ptr.get());
    auto& net = detector_gpu.net;
    net.wait_stream = wait_stream;
    const auto l = net.layers[net.n - 1];
    network_predict(net, img.data);
    
    auto nboxes = 0;
    const auto dets = get_network_boxes(&net, img.w, img.h, thresh, 0.5, nullptr, 1, &nboxes, 0);
    if (nms) do_nms_sort(dets, nboxes, l.classes, nms);
    auto bbox_vec = save_bounding_boxes_into_vector(img, thresh, l, dets, nboxes);
    
    free_detections(dets, nboxes);
    return bbox_vec;
}

LIB_API std::vector<bbox_t> Detector::tracking_id(std::vector<bbox_t> cur_bbox_vec, bool const change_history,
                                                  int const frames_story, int const max_dist)
{
    detector_gpu_t& det_gpu = *static_cast<detector_gpu_t *>(detector_gpu_ptr.get());

    bool prev_track_id_present = false;
    for (auto& i : prev_bbox_vec_deque)
        if (i.size() > 0) prev_track_id_present = true;

    if (!prev_track_id_present)
    {
        for (size_t i = 0; i < cur_bbox_vec.size(); ++i)
            cur_bbox_vec[i].track_id = det_gpu.track_id[cur_bbox_vec[i].obj_id]++;
        prev_bbox_vec_deque.push_front(cur_bbox_vec);
        if (prev_bbox_vec_deque.size() > frames_story) prev_bbox_vec_deque.pop_back();
        return cur_bbox_vec;
    }

    std::vector<unsigned int> dist_vec(cur_bbox_vec.size(), std::numeric_limits<unsigned int>::max());

    for (auto& prev_bbox_vec : prev_bbox_vec_deque)
    {
        for (auto& i : prev_bbox_vec)
        {
            int cur_index = -1;
            for (size_t m = 0; m < cur_bbox_vec.size(); ++m)
            {
                bbox_t const& k = cur_bbox_vec[m];
                if (i.obj_id == k.obj_id)
                {
                    float center_x_diff = (float)(i.x + i.w / 2) - (float)(k.x + k.w / 2);
                    float center_y_diff = (float)(i.y + i.h / 2) - (float)(k.y + k.h / 2);
                    unsigned int cur_dist = sqrt(center_x_diff * center_x_diff + center_y_diff * center_y_diff);
                    if (cur_dist < max_dist && (k.track_id == 0 || dist_vec[m] > cur_dist))
                    {
                        dist_vec[m] = cur_dist;
                        cur_index = m;
                    }
                }
            }

            bool track_id_absent = !std::any_of(cur_bbox_vec.begin(), cur_bbox_vec.end(),
                                                [&i](bbox_t const& b)
                                                {
                                                    return b.track_id == i.track_id && b.obj_id == i.obj_id;
                                                });

            if (cur_index >= 0 && track_id_absent)
            {
                cur_bbox_vec[cur_index].track_id = i.track_id;
                cur_bbox_vec[cur_index].w = (cur_bbox_vec[cur_index].w + i.w) / 2;
                cur_bbox_vec[cur_index].h = (cur_bbox_vec[cur_index].h + i.h) / 2;
            }
        }
    }

    for (size_t i = 0; i < cur_bbox_vec.size(); ++i)
        if (cur_bbox_vec[i].track_id == 0)
            cur_bbox_vec[i].track_id = det_gpu.track_id[cur_bbox_vec[i].obj_id]++;

    if (change_history)
    {
        prev_bbox_vec_deque.push_front(cur_bbox_vec);
        if (prev_bbox_vec_deque.size() > frames_story) prev_bbox_vec_deque.pop_back();
    }

    return cur_bbox_vec;
}


void* Detector::get_cuda_context() const
{
#ifdef GPU
    int old_gpu_index;
    cudaGetDevice(&old_gpu_index);
    if (cur_gpu_id != old_gpu_index)
        cudaSetDevice(cur_gpu_id);

    void* cuda_context = cuda_get_context();

    if (cur_gpu_id != old_gpu_index)
        cudaSetDevice(old_gpu_index);

    return cuda_context;
#else   // GPU
    return NULL;
#endif  // GPU
}<|MERGE_RESOLUTION|>--- conflicted
+++ resolved
@@ -70,10 +70,6 @@
 #endif	// GPU
 }
 
-<<<<<<< HEAD
-int get_device_name(const int gpu, char* device_name)
-{
-=======
 bool built_with_cuda(){
 #ifdef GPU
     return true;
@@ -100,7 +96,6 @@
 
 
 int get_device_name(int gpu, char* deviceName) {
->>>>>>> 4c315ea2
 #ifdef GPU
     cudaDeviceProp prop{};
     cudaGetDeviceProperties(&prop, gpu);
