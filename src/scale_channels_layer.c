#include "scale_channels_layer.h"
#include "utils.h"
#include "dark_cuda.h"
#include "blas.h"
#include <stdio.h>
#include <assert.h>

layer make_scale_channels_layer(int batch, int index, int w, int h, int c, int w2, int h2, int c2, int scale_wh)
{
    fprintf(stderr,"scale Layer: %d\n", index);
    layer l = { (LAYER_TYPE)0 };
    l.type = SCALE_CHANNELS;
    l.batch = batch;
    l.scale_wh = scale_wh;
    l.w = w;
    l.h = h;
    l.c = c;
    if (!l.scale_wh) assert(w == 1 && h == 1);
    else assert(c == 1);

    l.out_w = w2;
    l.out_h = h2;
    l.out_c = c2;
    if (!l.scale_wh) assert(l.out_c == l.c);
    else assert(l.out_w == l.w && l.out_h == l.h);

    l.outputs = l.out_w*l.out_h*l.out_c;
    l.inputs = l.outputs;
    l.index = index;

    l.delta = (float*)xcalloc(l.outputs * batch, sizeof(float));
    l.output = (float*)xcalloc(l.outputs * batch, sizeof(float));

    l.forward = forward_scale_channels_layer;
    l.backward = backward_scale_channels_layer;
#ifdef GPU
    l.forward_gpu = forward_scale_channels_layer_gpu;
    l.backward_gpu = backward_scale_channels_layer_gpu;

    l.delta_gpu =  cuda_make_array(l.delta, l.outputs*batch);
    l.output_gpu = cuda_make_array(l.output, l.outputs*batch);
#endif
    return l;
}

void resize_scale_channels_layer(layer *l, network *net)
{
    layer first = net->layers[l->index];
    l->out_w = first.out_w;
    l->out_h = first.out_h;
    l->outputs = l->out_w*l->out_h*l->out_c;
    l->inputs = l->outputs;
    l->delta = (float*)xrealloc(l->delta, l->outputs * l->batch * sizeof(float));
    l->output = (float*)xrealloc(l->output, l->outputs * l->batch * sizeof(float));

#ifdef GPU
    cuda_free(l->output_gpu);
    cuda_free(l->delta_gpu);
    l->output_gpu = cuda_make_array(l->output, l->outputs*l->batch);
    l->delta_gpu = cuda_make_array(l->delta, l->outputs*l->batch);
#endif

}

void forward_scale_channels_layer(const layer l, network_state state)
{
    int size = l.batch * l.out_c * l.out_w * l.out_h;
    int channel_size = l.out_w * l.out_h;
    int batch_size = l.out_c * l.out_w * l.out_h;
    float *from_output = state.net.layers[l.index].output;

    if (l.scale_wh) {
        int i;
        #pragma omp parallel for
        for (i = 0; i < size; ++i) {
            int input_index = i % channel_size + (i / batch_size)*channel_size;

            l.output[i] = state.input[input_index] * from_output[i];
        }
    }
    else {
        int i;
        #pragma omp parallel for
        for (i = 0; i < size; ++i) {
            l.output[i] = state.input[i / channel_size] * from_output[i];
        }
    }

    activate_array(l.output, l.outputs*l.batch, l.activation);
}

void backward_scale_channels_layer(const layer l, network_state state)
{
    gradient_array(l.output, l.outputs*l.batch, l.activation, l.delta);
    //axpy_cpu(l.outputs*l.batch, 1, l.delta, 1, state.delta, 1);
    //scale_cpu(l.batch, l.out_w, l.out_h, l.out_c, l.delta, l.w, l.h, l.c, state.net.layers[l.index].delta);

    int size = l.batch * l.out_c * l.out_w * l.out_h;
    int channel_size = l.out_w * l.out_h;
    int batch_size = l.out_c * l.out_w * l.out_h;
    float *from_output = state.net.layers[l.index].output;
    float *from_delta = state.net.layers[l.index].delta;

    if (l.scale_wh) {
        int i;
        #pragma omp parallel for
        for (i = 0; i < size; ++i) {
            int input_index = i % channel_size + (i / batch_size)*channel_size;

            state.delta[input_index] += l.delta[i] * from_output[i];// / l.out_c; // l.delta * from  (should be divided by l.out_c?)

            from_delta[i] += state.input[input_index] * l.delta[i]; // input * l.delta
        }
    }
    else {
        int i;
        #pragma omp parallel for
        for (i = 0; i < size; ++i) {
            state.delta[i / channel_size] += l.delta[i] * from_output[i];// / channel_size; // l.delta * from  (should be divided by channel_size?)

            from_delta[i] += state.input[i / channel_size] * l.delta[i]; // input * l.delta
        }
    }
}

#ifdef GPU
void forward_scale_channels_layer_gpu(const layer l, network_state state)
{
<<<<<<< HEAD
    const int size = l.batch * l.out_c * l.out_w * l.out_h;
    const int channel_size = l.out_w * l.out_h;
=======
    int size = l.batch * l.out_c * l.out_w * l.out_h;
    int channel_size = l.out_w * l.out_h;
    int batch_size = l.out_c * l.out_w * l.out_h;
>>>>>>> 3708b2e4

    scale_channels_gpu(state.net.layers[l.index].output_gpu, size, channel_size, batch_size, l.scale_wh, state.input, l.output_gpu);

    activate_array_ongpu(l.output_gpu, l.outputs*l.batch, l.activation);
}

void backward_scale_channels_layer_gpu(const layer l, network_state state)
{
    gradient_array_ongpu(l.output_gpu, l.outputs*l.batch, l.activation, l.delta_gpu);

    int size = l.batch * l.out_c * l.out_w * l.out_h;
    int channel_size = l.out_w * l.out_h;
    int batch_size = l.out_c * l.out_w * l.out_h;
    float *from_output = state.net.layers[l.index].output_gpu;
    float *from_delta = state.net.layers[l.index].delta_gpu;

    backward_scale_channels_gpu(l.delta_gpu, size, channel_size, batch_size, l.scale_wh, state.input, from_delta, from_output, state.delta);
}
#endif<|MERGE_RESOLUTION|>--- conflicted
+++ resolved
@@ -126,14 +126,9 @@
 #ifdef GPU
 void forward_scale_channels_layer_gpu(const layer l, network_state state)
 {
-<<<<<<< HEAD
-    const int size = l.batch * l.out_c * l.out_w * l.out_h;
-    const int channel_size = l.out_w * l.out_h;
-=======
     int size = l.batch * l.out_c * l.out_w * l.out_h;
     int channel_size = l.out_w * l.out_h;
     int batch_size = l.out_c * l.out_w * l.out_h;
->>>>>>> 3708b2e4
 
     scale_channels_gpu(state.net.layers[l.index].output_gpu, size, channel_size, batch_size, l.scale_wh, state.input, l.output_gpu);
 
