--- conflicted
+++ resolved
@@ -124,13 +124,8 @@
 void forward_dropout_layer_gpu(dropout_layer l, network_state state)
 {
     if (!state.train) return;
-<<<<<<< HEAD
-    const int iteration_num = (*state.net.seen) / (state.net.batch*state.net.subdivisions);
-    if (iteration_num < state.net.burn_in) return;
-=======
     int iteration_num = get_current_iteration(state.net); // (*state.net.seen) / (state.net.batch*state.net.subdivisions);
     //if (iteration_num < state.net.burn_in) return;
->>>>>>> 3708b2e4
 
     // We gradually increase the block size and the probability of dropout - during the first half of the training
     float multiplier = 1.0;
@@ -213,15 +208,6 @@
         scale_dropblock_kernel << <num_blocks, BLOCK, 0, get_cuda_stream() >> > (state.input, l.outputs * l.batch, l.outputs, l.drop_blocks_scale_gpu);
         CHECK_CUDA(cudaPeekAtLastError());
 
-<<<<<<< HEAD
-    auto size = layer.inputs*layer.batch;
-    cuda_random(layer.rand_gpu, size);
-    /*
-    int i;
-    for(i = 0; i < size; ++i){
-        layer.rand[i] = rand_uniform();
-=======
->>>>>>> 3708b2e4
     }
     // dropout
     else {
@@ -243,12 +229,6 @@
 void backward_dropout_layer_gpu(dropout_layer l, network_state state)
 {
     if(!state.delta) return;
-<<<<<<< HEAD
-    const int iteration_num = (*state.net.seen) / (state.net.batch*state.net.subdivisions);
-    if (iteration_num < state.net.burn_in) return;
-
-    auto size = layer.inputs*layer.batch;
-=======
     //int iteration_num = get_current_iteration(state.net); //(*state.net.seen) / (state.net.batch*state.net.subdivisions);
     //if (iteration_num < state.net.burn_in) return;
 
@@ -286,7 +266,6 @@
         int num_blocks = get_number_of_blocks(l.outputs * l.batch, BLOCK);
         backward_dropblock_kernel << <num_blocks, BLOCK, 0, get_cuda_stream() >> >(l.rand_gpu, state.delta, l.outputs * l.batch);
         CHECK_CUDA(cudaPeekAtLastError());
->>>>>>> 3708b2e4
 
         scale_dropblock_kernel << <num_blocks, BLOCK, 0, get_cuda_stream() >> > (state.delta, l.outputs * l.batch, l.outputs, l.drop_blocks_scale_gpu);
         CHECK_CUDA(cudaPeekAtLastError());
