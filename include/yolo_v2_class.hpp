--- conflicted
+++ resolved
@@ -61,14 +61,10 @@
 extern "C" LIB_API int detect_objects(const float* data, const int width, const int height, bbox_t_container& container);
 extern "C" LIB_API int dispose();
 extern "C" LIB_API int get_device_count();
-<<<<<<< HEAD
-extern "C" LIB_API int get_device_name(int gpu, char* device_name);
-=======
 extern "C" LIB_API int get_device_name(int gpu, char* deviceName);
 extern "C" LIB_API bool built_with_cuda();
 extern "C" LIB_API bool built_with_cudnn();
 extern "C" LIB_API bool built_with_opencv();
->>>>>>> 4c315ea2
 extern "C" LIB_API void send_json_custom(char const* send_buf, int port, int timeout);
 
 class Detector {
